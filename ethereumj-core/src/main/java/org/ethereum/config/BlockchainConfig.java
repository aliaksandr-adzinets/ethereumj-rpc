--- conflicted
+++ resolved
@@ -62,9 +62,6 @@
      * for other blocks it just does nothing
      */
     void hardForkTransfers(Block block, Repository repo);
-<<<<<<< HEAD
-=======
 
     List<Pair<Long, byte[]>> blockHashConstraints();
->>>>>>> ca8458a1
 }