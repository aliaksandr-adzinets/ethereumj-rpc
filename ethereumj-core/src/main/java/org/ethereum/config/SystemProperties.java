--- conflicted
+++ resolved
@@ -583,11 +583,6 @@
 
     @ValidateMe
     public int networkId() {
-<<<<<<< HEAD
-=======
-        if (isMorden()) return 2;
-        if (isTest()) return 161;
->>>>>>> ef6d7c32
         return config.getInt("peer.networkId");
     }
 
@@ -692,21 +687,6 @@
             return genesisInfo;
     }
 
-<<<<<<< HEAD
-=======
-    public boolean isFrontier() {
-        return genesisInfo().contains("frontier");
-    }
-
-    public boolean isMorden() {
-        return genesisInfo().contains("frontier-morden");
-    }
-
-    public boolean isTest() {
-        return genesisInfo().contains("frontier-test");
-    }
-
->>>>>>> ef6d7c32
     @ValidateMe
     public int txOutdatedThreshold() {
         return config.getInt("transaction.outdated.threshold");
