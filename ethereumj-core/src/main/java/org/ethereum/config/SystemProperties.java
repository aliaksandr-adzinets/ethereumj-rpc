package org.ethereum.config;

import com.typesafe.config.Config;
import com.typesafe.config.ConfigFactory;
import com.typesafe.config.ConfigObject;
import com.typesafe.config.ConfigRenderOptions;
import org.ethereum.crypto.SHA3Helper;
import org.ethereum.net.rlpx.Node;
import org.slf4j.Logger;
import org.slf4j.LoggerFactory;
import org.spongycastle.util.encoders.Hex;

import java.io.File;
import java.lang.annotation.ElementType;
import java.lang.annotation.Retention;
import java.lang.annotation.RetentionPolicy;
import java.lang.annotation.Target;
import java.lang.reflect.Method;
import java.util.*;

/**
 * Utility class to retrieve property values from the ethereumj.conf files
 *
 * The properties are taken from different sources and merged in the following order
 * (the config option from the next source overrides option from previous):
 * - resource ethereumj.conf : normally used as a reference config with default values
 *          and shouldn't be changed
 * - system property : each config entry might be altered via -D VM option
 * - [user dir]/config/ethereumj.conf
 * - config specified with the -Dethereumj.conf.file=[file.conf] VM option
 * - CLI options
 *
 * @author Roman Mandeleil
 * @since 22.05.2014
 */
public class SystemProperties {
    private static Logger logger = LoggerFactory.getLogger("general");
<<<<<<< HEAD
    private final static int DEFAULT_TX_APPROVE_TIMEOUT = 10;

    private final static String DEFAULT_DISCOVERY_PEER_LIST = "poc-9.ethdev.com:30303";
    private final static String DEFAULT_ACTIVE_PEER_NODEID = ""; // FIXME
    private final static String DEFAULT_ACTIVE_PEER_IP = "poc-9.ethdev.com";
    private final static int DEFAULT_ACTIVE_PORT = 30303;
    private final static String DEFAULT_SAMPLES_DIR = "samples";
    private final static String DEFAULT_COINBASE_SECRET = "monkey";
    private final static String DEFAULT_PRIVATE_KEY = "10";
    private final static int DEFAULT_ACTIVE_PEER_CHANNEL_TIMEOUT = 5;
    private final static Boolean DEFAULT_DB_RESET = false;
    private final static Boolean DEFAULT_DUMP_FULL = false;
    private final static Boolean DEFAULT_RECORD_BLOCKS = false;
    private final static String DEFAULT_DUMP_DIR = "dmp";
    private final static String DEFAULT_DUMP_STYLE = "standard+";
    private final static Integer DEFAULT_VMTRACE_BLOCK = 0;
    private final static String DEFAULT_DATABASE_DIR = System.getProperty("user.dir");
    private final static Boolean DEFAULT_DUMP_CLEAN_ON_RESTART = true;
    private final static Boolean DEFAULT_PLAY_VM = true;
    private final static Boolean DEFAULT_BLOCKCHAIN_ONLY = false;
    private final static int DEFAULT_TRACE_STARTBLOCK = -1;
    private final static int DEFAULT_MAX_HASHES_ASK = -1; // unlimited
    private final static int DEFAULT_MAX_BLOCKS_ASK = 10;
    private final static int DEFAULT_MAX_BLOCKS_QUEUED = 300;
    private final static String DEFAULT_PROJECT_VERSION = "";
    private final static String DEFAULT_HELLO_PHRASE = "Dev";
    private final static Boolean DEFAULT_VM_TRACE = false;
    private final static String DEFAULT_VM_TRACE_DIR = "dmp";
    private final static Boolean DEFAULT_VM_TRACE_COMPRESSED = false;
    private final static int DEFAULT_PEER_LISTEN_PORT = 30303;
    private final static String DEFAULT_KEY_VALUE_DATA_SOURCE = "leveldb";
    private final static boolean DEFAULT_REDIS_ENABLED = true;
    private static final String DEFAULT_BLOCKS_LOADER = "";
    private static final int DEFAULT_FLUSH_BATCH_SIZE = 5_000;
    private static final boolean DEFAULT_FLUSH_IGNORE_CONSENSUS = false;
    private static final int DEFAULT_DETAILS_INMEMORY_STORAGE_LIMIT = 1_000;
    private static final int DEFAULT_FLUSH_REPO_SIZE = 128_000_000;
=======
>>>>>>> 1bc5d6c0

    public final static String PROPERTY_DB_DIR = "database.dir";
    public final static String PROPERTY_LISTEN_PORT = "peer.listen.port";
    public final static String PROPERTY_PEER_ACTIVE = "peer.active";
    public final static String PROPERTY_DB_RESET = "database.reset";

    /* Testing */
    private final static Boolean DEFAULT_VMTEST_LOAD_LOCAL = false;
    private final static String DEFAULT_BLOCKS_LOADER = "";

    public final static SystemProperties CONFIG = new SystemProperties();

    /**
     * Marks config accessor methods which need to be called (for value validation)
     * upon config creation or modification
     */
    @Target(ElementType.METHOD)
    @Retention(RetentionPolicy.RUNTIME)
    private @interface ValidateMe {};


    private Config config;

    // mutable options for tests
    private String databaseDir = null;
    private Boolean databaseReset = null;

    private SystemProperties() {
        try {
<<<<<<< HEAD
            String fileName = System.getProperty("eth.properties");
            if (fileName == null) {
                String userDir = System.getProperty("user.dir");
                fileName = userDir + "/config/system.properties";
            }
            File file = new File(fileName);
=======
            Config referenceConfig = ConfigFactory.load("ethereumj.conf");
            Config userDirConfig = ConfigFactory.parseFile(
                    new File(System.getProperty("user.dir"), "/config/ethereumj.conf"));
            String file = System.getProperty("ethereumj.conf.file");
            Config sysPropConfig = file != null ? ConfigFactory.parseFile(new File(file)) :
                    ConfigFactory.empty();
            config = sysPropConfig
                    .withFallback(userDirConfig)
                    .withFallback(referenceConfig);
            validateConfig();
        } catch (Exception e) {
            logger.error("Can't read config.", e);
            throw new RuntimeException(e);
        }
    }
>>>>>>> 1bc5d6c0

    /**
     * Puts a new config atop of existing stack making the options
     * in the supplied config overriding existing options
     * Once put this config can't be removed
     */
    public void overrideParams(Config overrideOptions) {
        config = overrideOptions.withFallback(config);
        validateConfig();
    }

    /**
     * Puts a new config atop of existing stack making the options
     * in the supplied config overriding existing options
     * Once put this config can't be removed
     * @param keyValuePairs [name] [value] [name] [value] ...
     */
    public void overrideParams(String ... keyValuePairs) {
        if (keyValuePairs.length % 2 != 0) throw new RuntimeException("Odd argument number");
        Map<String, String> map = new HashMap<>();
        for (int i = 0; i < keyValuePairs.length; i += 2) {
            map.put(keyValuePairs[i], keyValuePairs[i + 1]);
        }
        overrideParams(map);
    }

    /**
     * Puts a new config atop of existing stack making the options
     * in the supplied config overriding existing options
     * Once put this config can't be removed
     */
    public void overrideParams(Map<String, String> cliOptions) {
        Config cliConf = ConfigFactory.parseMap(cliOptions);
        overrideParams(cliConf);
    }

    private void validateConfig() {
        for (Method method : getClass().getMethods()) {
            try {
                if (method.isAnnotationPresent(ValidateMe.class)) {
                    method.invoke(this);
                }
            } catch (Exception e) {
                throw new RuntimeException("Error validating config method: " + method, e);
            }
        }
    }

<<<<<<< HEAD
    public String privateKey() {
        return prop.getProperty("peer.privateKey", DEFAULT_PRIVATE_KEY);
    }

=======
    @ValidateMe
>>>>>>> 1bc5d6c0
    public boolean peerDiscovery() {
        return config.getBoolean("peer.discovery.enabled");
    }

    @ValidateMe
    public int peerDiscoveryWorkers() {
        return config.getInt("peer.discovery.workers");
    }

    @ValidateMe
    public int peerConnectionTimeout() {
        return config.getInt("peer.connection.timeout") * 1000;
    }

    @ValidateMe
    public int transactionApproveTimeout() {
        return config.getInt("transaction.approve.timeout") * 1000;
    }

    @ValidateMe
    public List<String> peerDiscoveryIPList() {
        return config.getStringList("peer.discovery.ip.list");
    }

    @ValidateMe
    public boolean databaseReset() {
        return databaseReset == null ? config.getBoolean("database.reset") : databaseReset;
    }

    public void setDatabaseReset(Boolean reset) {
        databaseReset = reset;
    }

    @ValidateMe
    public List<Node> peerActive() {
        if (!config.hasPath("peer.active")) {
            return Collections.EMPTY_LIST;
        }
        List<Node> ret = new ArrayList<>();
        List<? extends ConfigObject> list = config.getObjectList("peer.active");
        for (ConfigObject configObject : list) {
            Node n;
            if (configObject.get("url") != null) {
                String url = configObject.toConfig().getString("url");
                n = new Node(url.startsWith("enode://") ? url : "enode://" + url);
            } else if (configObject.get("ip") != null) {
                String ip = configObject.toConfig().getString("ip");
                int port = configObject.toConfig().getInt("port");
                byte[] nodeId;
                if (configObject.toConfig().hasPath("nodeId")) {
                    nodeId = Hex.decode(configObject.toConfig().getString("nodeId").trim());
                    if (nodeId.length != 64) {
                        throw new RuntimeException("Invalid config nodeId '" + nodeId + "' at " + configObject);
                    }
                } else {
                    if (configObject.toConfig().hasPath("nodeName")) {
                        String nodeName = configObject.toConfig().getString("nodeName").trim();
                        // FIXME should be sha3-512 here
                        nodeId = SHA3Helper.sha3(nodeName.getBytes());
                    } else {
                        throw new RuntimeException("Either nodeId or nodeName should be specified: " + configObject);
                    }
                }
                n = new Node(nodeId, ip, port);
            } else {
                throw new RuntimeException("Unexpected element within 'peer.active' config list: " + configObject);
            }
            ret.add(n);
        }
        return ret;
    }

    public String samplesDir() {
        return config.getString("samples.dir");
    }

    @ValidateMe
    public String coinbaseSecret() {
        return config.getString("coinbase.secret");
    }

    @ValidateMe
    public Integer peerChannelReadTimeout() {
        return config.getInt("peer.channel.read.timeout");
    }

    @ValidateMe
    public Integer traceStartBlock() {
        return config.getInt("trace.startblock");
    }

    @ValidateMe
    public boolean recordBlocks() {
        return config.getBoolean("record.blocks");
    }

    @ValidateMe
    public boolean dumpFull() {
        return config.getBoolean("dump.full");
    }

    @ValidateMe
    public String dumpDir() {
        return config.getString("dump.dir");
    }

    @ValidateMe
    public String dumpStyle() {
        return config.getString("dump.style");
    }

    @ValidateMe
    public int dumpBlock() {
        return config.getInt("dump.block");
    }

    @ValidateMe
    public String databaseDir() {
        return databaseDir == null ? config.getString("database.dir") : databaseDir;
    }

    public void setDataBaseDir(String dataBaseDir) {
        this.databaseDir = dataBaseDir;
    }

    @ValidateMe
    public boolean dumpCleanOnRestart() {
        return config.getBoolean("dump.clean.on.restart");
    }

    @ValidateMe
    public boolean playVM() {
        return config.getBoolean("play.vm");
    }

    @ValidateMe
    public boolean blockChainOnly() {
        return config.getBoolean("blockchain.only");
    }

    @ValidateMe
    public int maxHashesAsk() {
        return config.getInt("max.hashes.ask");
    }

    @ValidateMe
    public int maxBlocksAsk() {
        return config.getInt("max.blocks.ask");
    }

    @ValidateMe
    public int maxBlocksQueued() {
        return config.getInt("max.blocks.queued");
    }

    @ValidateMe
    public String projectVersion() {
        return config.getString("project.version");
    }

    @ValidateMe
    public String helloPhrase() {
        return config.getString("hello.phrase");
    }

    @ValidateMe
    public String rootHashStart() {
        return config.hasPath("root.hash.start") ? config.getString("root.hash.start") : null;
    }

    @ValidateMe
    public List<String> peerCapabilities() {
<<<<<<< HEAD
        String capabilitiesList = prop.getProperty("peer.capabilities", DEFAULT_PROTOCOL_LIST);
        return Arrays.asList(capabilitiesList.trim().split(" *, *"));
=======
        return config.getStringList("peer.capabilities");
>>>>>>> 1bc5d6c0
    }

    @ValidateMe
    public boolean vmTrace() {
        return config.getBoolean("vm.structured.trace");
    }

    @ValidateMe
    public boolean vmTraceCompressed() {
        return config.getBoolean("vm.structured.compressed");
    }

    @ValidateMe
    public int detailsInMemoryStorageLimit() {
        return config.getInt("details.inmemory.storage.limit");
    }

    @ValidateMe
    public int flushBlocksBatchSize() {
        return config.getInt("flush.blocks.batch.size");
    }

    @ValidateMe
    public int flushBlocksRepoSize() {
        return config.getInt("flush.blocks.repo.size");
    }

    @ValidateMe
    public boolean flushBlocksIgnoreConsensus() {
        return config.getBoolean("flush.blocks.ignore.consensus");
    }

    @ValidateMe
    public String vmTraceDir() {
        return config.getString("vm.structured.dir");
    }

    @ValidateMe
    public int listenPort() {
        return config.getInt("peer.listen.port");
    }

    @ValidateMe
    public String getKeyValueDataSource() {
        return config.getString("keyvalue.datasource");
    }

    @ValidateMe
    public boolean isRedisEnabled() {
        return config.getBoolean("redis.enabled");
    }

    public String dump() {
        return config.root().render(ConfigRenderOptions.defaults().setComments(false));
    }

    /*
     *
     * Testing
     *
     */
    public boolean vmTestLoadLocal() {
        return config.hasPath("GitHubTests.VMTest.loadLocal") ?
                config.getBoolean("GitHubTests.VMTest.loadLocal") : DEFAULT_VMTEST_LOAD_LOCAL;
    }

    public String blocksLoader() {
        return config.hasPath("blocks.loader") ?
                config.getString("blocks.loader") : DEFAULT_BLOCKS_LOADER;
    }
}<|MERGE_RESOLUTION|>--- conflicted
+++ resolved
@@ -35,46 +35,6 @@
  */
 public class SystemProperties {
     private static Logger logger = LoggerFactory.getLogger("general");
-<<<<<<< HEAD
-    private final static int DEFAULT_TX_APPROVE_TIMEOUT = 10;
-
-    private final static String DEFAULT_DISCOVERY_PEER_LIST = "poc-9.ethdev.com:30303";
-    private final static String DEFAULT_ACTIVE_PEER_NODEID = ""; // FIXME
-    private final static String DEFAULT_ACTIVE_PEER_IP = "poc-9.ethdev.com";
-    private final static int DEFAULT_ACTIVE_PORT = 30303;
-    private final static String DEFAULT_SAMPLES_DIR = "samples";
-    private final static String DEFAULT_COINBASE_SECRET = "monkey";
-    private final static String DEFAULT_PRIVATE_KEY = "10";
-    private final static int DEFAULT_ACTIVE_PEER_CHANNEL_TIMEOUT = 5;
-    private final static Boolean DEFAULT_DB_RESET = false;
-    private final static Boolean DEFAULT_DUMP_FULL = false;
-    private final static Boolean DEFAULT_RECORD_BLOCKS = false;
-    private final static String DEFAULT_DUMP_DIR = "dmp";
-    private final static String DEFAULT_DUMP_STYLE = "standard+";
-    private final static Integer DEFAULT_VMTRACE_BLOCK = 0;
-    private final static String DEFAULT_DATABASE_DIR = System.getProperty("user.dir");
-    private final static Boolean DEFAULT_DUMP_CLEAN_ON_RESTART = true;
-    private final static Boolean DEFAULT_PLAY_VM = true;
-    private final static Boolean DEFAULT_BLOCKCHAIN_ONLY = false;
-    private final static int DEFAULT_TRACE_STARTBLOCK = -1;
-    private final static int DEFAULT_MAX_HASHES_ASK = -1; // unlimited
-    private final static int DEFAULT_MAX_BLOCKS_ASK = 10;
-    private final static int DEFAULT_MAX_BLOCKS_QUEUED = 300;
-    private final static String DEFAULT_PROJECT_VERSION = "";
-    private final static String DEFAULT_HELLO_PHRASE = "Dev";
-    private final static Boolean DEFAULT_VM_TRACE = false;
-    private final static String DEFAULT_VM_TRACE_DIR = "dmp";
-    private final static Boolean DEFAULT_VM_TRACE_COMPRESSED = false;
-    private final static int DEFAULT_PEER_LISTEN_PORT = 30303;
-    private final static String DEFAULT_KEY_VALUE_DATA_SOURCE = "leveldb";
-    private final static boolean DEFAULT_REDIS_ENABLED = true;
-    private static final String DEFAULT_BLOCKS_LOADER = "";
-    private static final int DEFAULT_FLUSH_BATCH_SIZE = 5_000;
-    private static final boolean DEFAULT_FLUSH_IGNORE_CONSENSUS = false;
-    private static final int DEFAULT_DETAILS_INMEMORY_STORAGE_LIMIT = 1_000;
-    private static final int DEFAULT_FLUSH_REPO_SIZE = 128_000_000;
-=======
->>>>>>> 1bc5d6c0
 
     public final static String PROPERTY_DB_DIR = "database.dir";
     public final static String PROPERTY_LISTEN_PORT = "peer.listen.port";
@@ -104,14 +64,6 @@
 
     private SystemProperties() {
         try {
-<<<<<<< HEAD
-            String fileName = System.getProperty("eth.properties");
-            if (fileName == null) {
-                String userDir = System.getProperty("user.dir");
-                fileName = userDir + "/config/system.properties";
-            }
-            File file = new File(fileName);
-=======
             Config referenceConfig = ConfigFactory.load("ethereumj.conf");
             Config userDirConfig = ConfigFactory.parseFile(
                     new File(System.getProperty("user.dir"), "/config/ethereumj.conf"));
@@ -127,7 +79,6 @@
             throw new RuntimeException(e);
         }
     }
->>>>>>> 1bc5d6c0
 
     /**
      * Puts a new config atop of existing stack making the options
@@ -176,14 +127,7 @@
         }
     }
 
-<<<<<<< HEAD
-    public String privateKey() {
-        return prop.getProperty("peer.privateKey", DEFAULT_PRIVATE_KEY);
-    }
-
-=======
-    @ValidateMe
->>>>>>> 1bc5d6c0
+    @ValidateMe
     public boolean peerDiscovery() {
         return config.getBoolean("peer.discovery.enabled");
     }
@@ -356,12 +300,7 @@
 
     @ValidateMe
     public List<String> peerCapabilities() {
-<<<<<<< HEAD
-        String capabilitiesList = prop.getProperty("peer.capabilities", DEFAULT_PROTOCOL_LIST);
-        return Arrays.asList(capabilitiesList.trim().split(" *, *"));
-=======
         return config.getStringList("peer.capabilities");
->>>>>>> 1bc5d6c0
     }
 
     @ValidateMe
@@ -398,6 +337,12 @@
     public String vmTraceDir() {
         return config.getString("vm.structured.dir");
     }
+
+    @ValidateMe
+    public String privateKey() {
+        return config.getString("peer.privateKey");
+    }
+
 
     @ValidateMe
     public int listenPort() {
