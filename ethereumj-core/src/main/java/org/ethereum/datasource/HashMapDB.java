--- conflicted
+++ resolved
@@ -80,14 +80,9 @@
     }
 
     @Override
-<<<<<<< HEAD
-    public synchronized void close() {
-        this.storage.clear();
-=======
     public void close() {
         if (clearOnClose) {
             this.storage.clear();
         }
->>>>>>> 5b4e10e0
     }
 }