package org.ethereum.util.blockchain;

import org.apache.commons.lang3.tuple.Pair;
import org.ethereum.config.CommonConfig;
import org.ethereum.config.SystemProperties;
import org.ethereum.core.*;
import org.ethereum.core.genesis.GenesisLoader;
import org.ethereum.crypto.ECKey;
import org.ethereum.datasource.HashMapDB;
import org.ethereum.db.ByteArrayWrapper;
import org.ethereum.db.IndexedBlockStore;
import org.ethereum.db.RepositoryImpl;
import org.ethereum.listener.CompositeEthereumListener;
import org.ethereum.listener.EthereumListener;
import org.ethereum.listener.EthereumListenerAdapter;
import org.ethereum.mine.Ethash;
import org.ethereum.solidity.compiler.CompilationResult;
import org.ethereum.solidity.compiler.SolidityCompiler;
import org.ethereum.util.ByteUtil;
import org.ethereum.validator.DependentBlockHeaderRuleAdapter;
import org.ethereum.vm.DataWord;
import org.ethereum.vm.LogInfo;
import org.ethereum.vm.program.invoke.ProgramInvokeFactoryImpl;
import org.spongycastle.util.encoders.Hex;

import java.io.IOException;
import java.math.BigInteger;
import java.util.*;
import java.util.concurrent.ExecutionException;

/**
 * Created by Anton Nashatyrev on 23.03.2016.
 */
public class StandaloneBlockchain implements LocalBlockchain {

    Genesis genesis;
    byte[] coinbase;
    BlockchainImpl blockchain;
    PendingStateImpl pendingState;
    CompositeEthereumListener listener;
    ECKey txSender;
    long gasPrice;
    long gasLimit;
    boolean autoBlock;
    List<Pair<byte[], BigInteger>> initialBallances = new ArrayList<>();
    int blockGasIncreasePercent = 0;
    private HashMapDB detailsDS;
    private HashMapDB stateDS;
<<<<<<< HEAD
=======
    private BlockSummary lastSummary;
>>>>>>> 607a995b

    class PendingTx {
        ECKey sender;
        byte[] toAddress;
        BigInteger value;
        byte[] data;

        SolidityContractImpl createdContract;
        SolidityContractImpl targetContract;

        Transaction customTx;

        TransactionResult txResult = new TransactionResult();

        public PendingTx(byte[] toAddress, BigInteger value, byte[] data) {
            this.sender = txSender;
            this.toAddress = toAddress;
            this.value = value;
            this.data = data;
        }

        public PendingTx(byte[] toAddress, BigInteger value, byte[] data,
                         SolidityContractImpl createdContract, SolidityContractImpl targetContract, TransactionResult res) {
            this.sender = txSender;
            this.toAddress = toAddress;
            this.value = value;
            this.data = data;
            this.createdContract = createdContract;
            this.targetContract = targetContract;
            this.txResult = res;
        }

        public PendingTx(Transaction customTx) {
            this.customTx = customTx;
        }
    }

    List<PendingTx> submittedTxes = new ArrayList<>();

    public StandaloneBlockchain() {
        withGenesis(GenesisLoader.loadGenesis(
                getClass().getResourceAsStream("/genesis/genesis-light-sb.json")));
        withGasPrice(50_000_000_000L);
        withGasLimit(5_000_000L);
        withMinerCoinbase(Hex.decode("ffffffffffffffffffffffffffffffffffffffff"));
        setSender(ECKey.fromPrivate(Hex.decode("3ec771c31cac8c0dba77a69e503765701d3c2bb62435888d4ffa38fed60c445c")));
//        withAccountBalance(txSender.getAddress(), new BigInteger("100000000000000000000000000"));
        addEthereumListener(new EthereumListenerAdapter() {
            @Override
            public void onBlock(BlockSummary blockSummary) {
                lastSummary = blockSummary;
            }
        });
    }

    public StandaloneBlockchain withGenesis(Genesis genesis) {
        this.genesis = genesis;
        return this;
    }

    public StandaloneBlockchain withMinerCoinbase(byte[] coinbase) {
        this.coinbase = coinbase;
        return this;
    }

    public StandaloneBlockchain withAccountBalance(byte[] address, BigInteger weis) {
        initialBallances.add(Pair.of(address, weis));
        return this;
//        Repository repository = blockchain.getRepository();
//        Repository track = repository.startTracking();
//        if (!blockchain.getRepository().isExist(address)) {
//            track.createAccount(address);
//        }
//        track.addBalance(address, weis);
//        track.commit();
    }


    public StandaloneBlockchain withGasPrice(long gasPrice) {
        this.gasPrice = gasPrice;
        return this;
    }

    public StandaloneBlockchain withGasLimit(long gasLimit) {
        this.gasLimit = gasLimit;
        return this;
    }

    public StandaloneBlockchain withAutoblock(boolean autoblock) {
        this.autoBlock = autoblock;
        return this;
    }

    /**
     * [-100, 100]
     * 0 - the same block gas limit as parent
     * 100 - max available increase from parent gas limit
     * -100 - max available decrease from parent gas limit
     */
    public StandaloneBlockchain withBlockGasIncrease(int blockGasIncreasePercent) {
        this.blockGasIncreasePercent = blockGasIncreasePercent;
        return this;
    }

    private Map<PendingTx, Transaction> createTransactions(Block parent) {
        Map<PendingTx, Transaction> txes = new LinkedHashMap<>();
        Map<ByteArrayWrapper, Long> nonces = new HashMap<>();
        Repository repoSnapshot = getBlockchain().getRepository().getSnapshotTo(parent.getStateRoot());
        for (PendingTx tx : submittedTxes) {
            Transaction transaction;
            if (tx.customTx == null) {
                ByteArrayWrapper senderW = new ByteArrayWrapper(tx.sender.getAddress());
                Long nonce = nonces.get(senderW);
                if (nonce == null) {
                    BigInteger bcNonce = repoSnapshot.getNonce(tx.sender.getAddress());
                    nonce = bcNonce.longValue();
                }
                nonces.put(senderW, nonce + 1);

                byte[] toAddress = tx.targetContract != null ? tx.targetContract.getAddress() : tx.toAddress;

                transaction = createTransaction(tx.sender, nonce, toAddress, tx.value, tx.data);

                if (tx.createdContract != null) {
                    tx.createdContract.setAddress(transaction.getContractAddress());
                }
            } else {
                transaction = tx.customTx;
            }

            txes.put(tx, transaction);
        }
        return txes;
    }

    public void generatePendingTransactions() {
        pendingState.addPendingTransactions(new ArrayList<>(createTransactions(getBlockchain().getBestBlock()).values()));
    }

    @Override
    public Block createBlock() {
        return createForkBlock(getBlockchain().getBestBlock());
    }

    @Override
    public Block createForkBlock(Block parent) {
        try {
            Map<PendingTx, Transaction> txes = createTransactions(parent);

            Block b = getBlockchain().createNewBlock(parent, new ArrayList<>(txes.values()), Collections.EMPTY_LIST);

            int GAS_LIMIT_BOUND_DIVISOR = SystemProperties.getDefault().getBlockchainConfig().
                    getCommonConstants().getGAS_LIMIT_BOUND_DIVISOR();
            BigInteger newGas = ByteUtil.bytesToBigInteger(parent.getGasLimit())
                    .multiply(BigInteger.valueOf(GAS_LIMIT_BOUND_DIVISOR * 100 + blockGasIncreasePercent))
                    .divide(BigInteger.valueOf(GAS_LIMIT_BOUND_DIVISOR * 100));
            b.getHeader().setGasLimit(ByteUtil.bigIntegerToBytes(newGas));

            Ethash.getForBlock(SystemProperties.getDefault(), b.getNumber()).mineLight(b).get();
            ImportResult importResult = getBlockchain().tryToConnect(b);
            if (importResult != ImportResult.IMPORTED_BEST && importResult != ImportResult.IMPORTED_NOT_BEST) {
                throw new RuntimeException("Invalid block import result " + importResult + " for block " + b);
            }

            List<PendingTx> pendingTxes = new ArrayList<>(txes.keySet());
            for (int i = 0; i < lastSummary.getReceipts().size(); i++) {
                pendingTxes.get(i).txResult.receipt = lastSummary.getReceipts().get(i);
                pendingTxes.get(i).txResult.executionSummary = lastSummary.getSummaries().get(i);
            }

            submittedTxes.clear();
            return b;
        } catch (InterruptedException|ExecutionException e) {
            throw new RuntimeException(e);
        }
    }

    public Transaction createTransaction(long nonce, byte[] toAddress, long value, byte[] data) {
        return createTransaction(getSender(), nonce, toAddress, BigInteger.valueOf(value), data);
    }
    public Transaction createTransaction(ECKey sender, long nonce, byte[] toAddress, BigInteger value, byte[] data) {
        Transaction transaction = new Transaction(ByteUtil.longToBytesNoLeadZeroes(nonce),
                ByteUtil.longToBytesNoLeadZeroes(gasPrice),
                ByteUtil.longToBytesNoLeadZeroes(gasLimit),
                toAddress, ByteUtil.bigIntegerToBytes(value), data);
        transaction.sign(sender);
        return transaction;
    }

    public void resetSubmittedTransactions() {
        submittedTxes.clear();
    }

    @Override
    public void setSender(ECKey senderPrivateKey) {
        txSender = senderPrivateKey;
        if (!getBlockchain().getRepository().isExist(senderPrivateKey.getAddress())) {
            Repository repository = getBlockchain().getRepository();
            Repository track = repository.startTracking();
            track.createAccount(senderPrivateKey.getAddress());
            track.commit();
        }
    }

    public ECKey getSender() {
        return txSender;
    }

    @Override
    public void sendEther(byte[] toAddress, BigInteger weis) {
        submitNewTx(new PendingTx(toAddress, weis, new byte[0]));
    }

    public void submitTransaction(Transaction tx) {
        submitNewTx(new PendingTx(tx));
    }

    @Override
    public SolidityContract submitNewContract(String soliditySrc, Object... constructorArgs) {
        return submitNewContract(soliditySrc, null, constructorArgs);
    }

    @Override
    public SolidityContract submitNewContract(String soliditySrc, String contractName, Object... constructorArgs) {
        SolidityContractImpl contract = createContract(soliditySrc, contractName);
        CallTransaction.Function constructor = contract.contract.getConstructor();
        if (constructor == null && constructorArgs.length > 0) {
            throw new RuntimeException("No constructor with params found");
        }
        byte[] argsEncoded = constructor == null ? new byte[0] : constructor.encodeArguments(constructorArgs);
        submitNewTx(new PendingTx(new byte[0], BigInteger.ZERO,
                ByteUtil.merge(Hex.decode(contract.getBinary()), argsEncoded), contract, null, new TransactionResult()));
        return contract;
    }

    private SolidityContractImpl createContract(String soliditySrc, String contractName) {
        try {
            SolidityCompiler.Result compileRes = SolidityCompiler.compile(soliditySrc.getBytes(), true, SolidityCompiler.Options.ABI, SolidityCompiler.Options.BIN);
            if (!compileRes.errors.isEmpty()) throw new RuntimeException("Compile error: " + compileRes.errors);
            CompilationResult result = CompilationResult.parse(compileRes.output);
            if (contractName == null) {
                if (result.contracts.size() > 1) {
                    throw new RuntimeException("Source contains more than 1 contact (" + result.contracts.keySet() + "). Please specify the contract name");
                } else {
                    contractName = result.contracts.keySet().iterator().next();
                }
            }

            SolidityContractImpl contract = new SolidityContractImpl(result.contracts.get(contractName));

            for (CompilationResult.ContractMetadata metadata : result.contracts.values()) {
                contract.addRelatedContract(metadata.abi);
            }
            return contract;
        } catch (IOException e) {
            throw new RuntimeException(e);
        }
    }

    @Override
    public SolidityContract createExistingContractFromSrc(String soliditySrc, String contractName, byte[] contractAddress) {
        SolidityContractImpl contract = createContract(soliditySrc, contractName);
        contract.setAddress(contractAddress);
        return contract;
    }

    @Override
    public SolidityContract createExistingContractFromSrc(String soliditySrc, byte[] contractAddress) {
        return createExistingContractFromSrc(soliditySrc, null, contractAddress);
    }

    @Override
    public SolidityContract createExistingContractFromABI(String ABI, byte[] contractAddress) {
        SolidityContractImpl contract = new SolidityContractImpl(ABI);
        contract.setAddress(contractAddress);
        return contract;
    }

    @Override
    public BlockchainImpl getBlockchain() {
        if (blockchain == null) {
            blockchain = createBlockchain(genesis);
            blockchain.setMinerCoinbase(coinbase);
        }
        return blockchain;
    }

    public void addEthereumListener(EthereumListener listener) {
        this.listener.addListener(listener);
    }

    private void submitNewTx(PendingTx tx) {
        submittedTxes.add(tx);
        if (autoBlock) {
            createBlock();
        }
    }

    public HashMapDB getStateDS() {
        return stateDS;
    }

    public HashMapDB getDetailsDS() {
        return detailsDS;
    }

    private BlockchainImpl createBlockchain(Genesis genesis) {
        IndexedBlockStore blockStore = new IndexedBlockStore();
        blockStore.init(new HashMapDB(), new HashMapDB());

        detailsDS = new HashMapDB();
        stateDS = new HashMapDB();
        RepositoryImpl repository = new RepositoryImpl(detailsDS, stateDS, true)
                .withBlockStore(blockStore);

        ProgramInvokeFactoryImpl programInvokeFactory = new ProgramInvokeFactoryImpl();
        listener = new CompositeEthereumListener();

        BlockchainImpl blockchain = new BlockchainImpl(blockStore, repository)
                .withEthereumListener(listener);
        blockchain.setParentHeaderValidator(new DependentBlockHeaderRuleAdapter());
        blockchain.setProgramInvokeFactory(programInvokeFactory);
        programInvokeFactory.setBlockchain(blockchain);

        blockchain.byTest = true;

        pendingState = new PendingStateImpl(listener, blockchain);

        pendingState.init();

        pendingState.setBlockchain(blockchain);
        blockchain.setPendingState(pendingState);

        Repository track = repository.startTracking();
        for (ByteArrayWrapper key : genesis.getPremine().keySet()) {
            track.createAccount(key.getData());
            track.addBalance(key.getData(), genesis.getPremine().get(key).getBalance());
        }
        for (Pair<byte[], BigInteger> acc : initialBallances) {
            track.createAccount(acc.getLeft());
            track.addBalance(acc.getLeft(), acc.getRight());
        }

        track.commit();
        repository.commitBlock(genesis.getHeader());

        blockStore.saveBlock(genesis, genesis.getCumulativeDifficulty(), true);

        blockchain.setBestBlock(genesis);
        blockchain.setTotalDifficulty(genesis.getCumulativeDifficulty());

        return blockchain;
    }

    class SolidityContractImpl implements SolidityContract {
        byte[] address;
        CompilationResult.ContractMetadata compiled;
        CallTransaction.Contract contract;
        List<CallTransaction.Contract> relatedContracts = new ArrayList<>();

        public SolidityContractImpl(String abi) {
            contract = new CallTransaction.Contract(abi);
        }
        public SolidityContractImpl(CompilationResult.ContractMetadata result) {
            this(result.abi);
            compiled = result;
        }

        public void addRelatedContract(String abi) {
            CallTransaction.Contract c = new CallTransaction.Contract(abi);
            relatedContracts.add(c);
        }

        void setAddress(byte[] address) {
            this.address = address;
        }

        @Override
        public byte[] getAddress() {
            if (address == null) {
                throw new RuntimeException("Contract address will be assigned only after block inclusion. Call createBlock() first.");
            }
            return address;
        }

        @Override
        public SolidityCallResult callFunction(String functionName, Object... args) {
            return callFunction(0, functionName, args);
        }

        @Override
        public SolidityCallResult callFunction(long value, String functionName, Object... args) {
            CallTransaction.Function function = contract.getByName(functionName);
            byte[] data = function.encode(args);
            SolidityCallResult res = new SolidityCallResultImpl(this, function);
            submitNewTx(new PendingTx(null, BigInteger.valueOf(value), data, null, this, res));
            return res;
        }

        @Override
        public Object[] callConstFunction(String functionName, Object... args) {
            return callConstFunction(getBlockchain().getBestBlock(), functionName, args);
        }

        @Override
        public Object[] callConstFunction(Block callBlock, String functionName, Object... args) {

            CallTransaction.Function func = contract.getByName(functionName);
            if (func == null) throw new RuntimeException("No function with name '" + functionName + "'");
            Transaction tx = CallTransaction.createCallTransaction(0, 0, 100000000000000L,
                    Hex.toHexString(getAddress()), 0, func, args);
            tx.sign(new byte[32]);

            Repository repository = getBlockchain().getRepository().getSnapshotTo(callBlock.getStateRoot()).startTracking();

            try {
                org.ethereum.core.TransactionExecutor executor = new org.ethereum.core.TransactionExecutor
                        (tx, callBlock.getCoinbase(), repository, getBlockchain().getBlockStore(),
                                getBlockchain().getProgramInvokeFactory(), callBlock)
                        .setLocalCall(true);

                executor.init();
                executor.execute();
                executor.go();
                executor.finalization();

                return func.decodeResult(executor.getResult().getHReturn());
            } finally {
                repository.rollback();
            }
        }

        @Override
        public SolidityStorage getStorage() {
            return new SolidityStorageImpl(getAddress());
        }

        @Override
        public String getABI() {
            return compiled.abi;
        }

        @Override
        public String getBinary() {
            return compiled.bin;
        }

        @Override
        public void call(byte[] callData) {
            // for this we need cleaner separation of EasyBlockchain to
            // Abstract and Solidity specific
            throw new UnsupportedOperationException();
        }
    }

    public class SolidityCallResultImpl extends SolidityCallResult {
        SolidityContractImpl contract;
        CallTransaction.Function function;

        SolidityCallResultImpl(SolidityContractImpl contract, CallTransaction.Function function) {
            this.contract = contract;
            this.function = function;
        }

        @Override
        public CallTransaction.Function getFunction() {
            return function;
        }

        public List<CallTransaction.Invocation> getEvents() {
            List<CallTransaction.Invocation> ret = new ArrayList<>();
            for (LogInfo logInfo : getReceipt().getLogInfoList()) {
                for (CallTransaction.Contract c : contract.relatedContracts) {
                    CallTransaction.Invocation event = c.parseEvent(logInfo);
                    if (event != null) ret.add(event);
                }
            }
            return ret;
        }

        @Override
        public String toString() {
            String ret = "SolidityCallResult{" +
                    function + ": " +
                    (isIncluded() ? "EXECUTED" : "PENDING") + ", ";
            if (isIncluded()) {
                ret += isSuccessful() ? "SUCCESS" : ("ERR (" + getReceipt().getError() + ")");
                ret += ", ";
                if (isSuccessful()) {
                    ret += "Ret: " + Arrays.toString(getReturnValues()) + ", ";
                    ret += "Events: " + getEvents() + ", ";
                }
            }
            return ret + "}";
        }
    }


    class SolidityStorageImpl implements SolidityStorage {
        byte[] contractAddr;

        public SolidityStorageImpl(byte[] contractAddr) {
            this.contractAddr = contractAddr;
        }

        @Override
        public byte[] getStorageSlot(long slot) {
            return getStorageSlot(new DataWord(slot).getData());
        }

        @Override
        public byte[] getStorageSlot(byte[] slot) {
            DataWord ret = getBlockchain().getRepository().getContractDetails(contractAddr).get(new DataWord(slot));
            return ret.getData();
        }
    }
}<|MERGE_RESOLUTION|>--- conflicted
+++ resolved
@@ -46,10 +46,7 @@
     int blockGasIncreasePercent = 0;
     private HashMapDB detailsDS;
     private HashMapDB stateDS;
-<<<<<<< HEAD
-=======
     private BlockSummary lastSummary;
->>>>>>> 607a995b
 
     class PendingTx {
         ECKey sender;
