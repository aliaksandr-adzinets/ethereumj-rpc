--- conflicted
+++ resolved
@@ -162,15 +162,12 @@
         return ret;
     }
 
-<<<<<<< HEAD
-=======
     public static String align(String s, char fillChar, int targetLen, boolean alignRight) {
         if (targetLen <= s.length()) return s;
         String alignString = repeat("" + fillChar, targetLen - s.length());
         return alignRight ? alignString + s : s + alignString;
 
     }
->>>>>>> 5b4e10e0
     public static String repeat(String s, int n) {
         if (s.length() == 1) {
             byte[] bb = new byte[n];
@@ -182,14 +179,4 @@
             return ret.toString();
         }
     }
-<<<<<<< HEAD
-
-    public static String align(String s, char fillChar, int targetLen, boolean alignRight) {
-        if (targetLen <= s.length()) return s;
-        String alignString = repeat("" + fillChar, targetLen - s.length());
-        return alignRight ? alignString + s : s + alignString;
-
-    }
-=======
->>>>>>> 5b4e10e0
 }