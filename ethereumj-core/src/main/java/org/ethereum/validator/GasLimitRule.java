--- conflicted
+++ resolved
@@ -22,13 +22,8 @@
 
         errors.clear();
 
-<<<<<<< HEAD
-        if (header.getGasLimit() < MIN_GAS_LIMIT) {
-            errors.add(String.format("#%d: header.getGasLimit() < MIN_GAS_LIMIT", header.getNumber()));
-=======
         if (new BigInteger(1, header.getGasLimit()).compareTo(BigInteger.valueOf(MIN_GAS_LIMIT)) < 0) {
             errors.add("header.getGasLimit() < MIN_GAS_LIMIT");
->>>>>>> 5b4e10e0
             return false;
         }
 
