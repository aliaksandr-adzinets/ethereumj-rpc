package org.ethereum.validator;

import org.ethereum.core.BlockHeader;

import java.math.BigInteger;
import java.util.List;

/**
 * Checks {@link BlockHeader#gasUsed} against {@link BlockHeader#gasLimit}
 *
 * @author Mikhail Kalinin
 * @since 02.09.2015
 */
public class GasValueRule extends BlockHeaderRule {

    @Override
    public boolean validate(BlockHeader header) {

        errors.clear();

<<<<<<< HEAD
        if (header.getGasLimit() < header.getGasUsed()) {
            errors.add(String.format("#%d: header.getGasLimit() < header.getGasUsed()", header.getNumber()));
=======
        if (new BigInteger(1, header.getGasLimit()).compareTo(BigInteger.valueOf(header.getGasUsed())) < 0) {
            errors.add("header.getGasLimit() < header.getGasUsed()");
>>>>>>> 5b4e10e0
            return false;
        }

        return true;
    }
}<|MERGE_RESOLUTION|>--- conflicted
+++ resolved
@@ -18,13 +18,8 @@
 
         errors.clear();
 
-<<<<<<< HEAD
-        if (header.getGasLimit() < header.getGasUsed()) {
-            errors.add(String.format("#%d: header.getGasLimit() < header.getGasUsed()", header.getNumber()));
-=======
         if (new BigInteger(1, header.getGasLimit()).compareTo(BigInteger.valueOf(header.getGasUsed())) < 0) {
             errors.add("header.getGasLimit() < header.getGasUsed()");
->>>>>>> 5b4e10e0
             return false;
         }
 
