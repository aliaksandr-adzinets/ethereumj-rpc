--- conflicted
+++ resolved
@@ -73,35 +73,20 @@
 
     public BlockHeader getCurrent() {
         return new BlockHeader(
-<<<<<<< HEAD
-                EMPTY_BYTE_ARRAY, EMPTY_BYTE_ARRAY, EMPTY_BYTE_ARRAY, EMPTY_BYTE_ARRAY, EMPTY_BYTE_ARRAY,
-                Long.valueOf(currentBlockNumber), 0, 0,
-                Long.valueOf(currentTimestamp),
-                EMPTY_BYTE_ARRAY, EMPTY_BYTE_ARRAY, EMPTY_BYTE_ARRAY
-=======
                 EMPTY_ARRAY, EMPTY_ARRAY, EMPTY_ARRAY, EMPTY_ARRAY, EMPTY_ARRAY,
                 Utils.parseLong(currentBlockNumber), new byte[] {0}, 0,
                 Utils.parseLong(currentTimestamp),
                 EMPTY_ARRAY, EMPTY_ARRAY, EMPTY_ARRAY
->>>>>>> 5b4e10e0
         );
     }
 
     public BlockHeader getParent() {
         return new BlockHeader(
-<<<<<<< HEAD
-                EMPTY_BYTE_ARRAY, EMPTY_BYTE_ARRAY, EMPTY_BYTE_ARRAY, EMPTY_BYTE_ARRAY,
-                new BigInteger(parentDifficulty).toByteArray(),
-                Long.valueOf(currentBlockNumber) - 1, 0, 0,
-                Long.valueOf(parentTimestamp),
-                EMPTY_BYTE_ARRAY, EMPTY_BYTE_ARRAY, EMPTY_BYTE_ARRAY
-=======
                 EMPTY_ARRAY, EMPTY_ARRAY, EMPTY_ARRAY, EMPTY_ARRAY,
                 Utils.parseNumericData(parentDifficulty),
                 Utils.parseLong(currentBlockNumber) - 1, new byte[] {0}, 0,
                 Utils.parseLong(parentTimestamp),
                 EMPTY_ARRAY, EMPTY_ARRAY, EMPTY_ARRAY
->>>>>>> 5b4e10e0
         );
     }
 
