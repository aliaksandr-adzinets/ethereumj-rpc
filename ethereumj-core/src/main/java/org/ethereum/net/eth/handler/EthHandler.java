package org.ethereum.net.eth.handler;

import io.netty.channel.ChannelHandlerContext;
import io.netty.channel.SimpleChannelInboundHandler;
import org.ethereum.listener.EthereumListener;
import org.ethereum.config.SystemProperties;
import org.ethereum.core.*;
import org.ethereum.listener.CompositeEthereumListener;
import org.ethereum.listener.EthereumListenerAdapter;
import org.ethereum.net.MessageQueue;
import org.ethereum.net.eth.EthVersion;
import org.ethereum.net.eth.message.*;
import org.ethereum.net.message.ReasonCode;
import org.ethereum.net.server.Channel;
import org.slf4j.Logger;
import org.slf4j.LoggerFactory;
import org.springframework.beans.factory.annotation.Autowired;

import javax.annotation.PostConstruct;
import java.util.List;

/**
 * Process the messages between peers with 'eth' capability on the network<br>
 * Contains common logic to all supported versions
 * delegating version specific stuff to its descendants
 *
 */
public abstract class EthHandler extends SimpleChannelInboundHandler<EthMessage> implements Eth {

    private final static Logger logger = LoggerFactory.getLogger("net");

    @Autowired
    protected Blockchain blockchain;

    @Autowired
    protected SystemProperties config;

    @Autowired
    protected CompositeEthereumListener ethereumListener;

    protected Channel channel;

    private MessageQueue msgQueue = null;

    protected EthVersion version;

    protected boolean peerDiscoveryMode = false;

    protected Block bestBlock;
    protected EthereumListener listener = new EthereumListenerAdapter() {
        @Override
        public void onBlock(Block block, List<TransactionReceipt> receipts) {
            bestBlock = block;
        }
    };

    protected int maxHashesAsk;

    protected EthHandler(EthVersion version) {
        this.version = version;
    }

    @PostConstruct
    private void init() {
        maxHashesAsk = config.maxHashesAsk();
        bestBlock = blockchain.getBestBlock();
        ethereumListener.addListener(listener);
        // when sync enabled we delay transactions processing until sync is complete
        processTransactions = !config.isSyncEnabled();
    }

    @Override
    public void channelRead0(final ChannelHandlerContext ctx, EthMessage msg) throws InterruptedException {

        if (EthMessageCodes.inRange(msg.getCommand().asByte(), version))
            logger.trace("EthHandler invoke: [{}]", msg.getCommand());

        ethereumListener.trace(String.format("EthHandler invoke: [%s]", msg.getCommand()));

        channel.getNodeStatistics().ethInbound.add();

        msgQueue.receivedMessage(msg);
    }

    @Override
    public void exceptionCaught(ChannelHandlerContext ctx, Throwable cause) throws Exception {
        logger.error("Eth handling failed", cause);
        ctx.close();
    }

    @Override
    public void handlerRemoved(ChannelHandlerContext ctx) throws Exception {
        logger.debug("handlerRemoved: kill timers in EthHandler");
        ethereumListener.removeListener(listener);
        onShutdown();
    }

    public void activate() {
        logger.info("ETH protocol activated");
        ethereumListener.trace("ETH protocol activated");
        sendStatus();
    }

    protected void disconnect(ReasonCode reason) {
        msgQueue.disconnect(reason);
        channel.getNodeStatistics().nodeDisconnectedLocal(reason);
    }

<<<<<<< HEAD
=======
    /**
     * Checking if peer is using the same genesis, protocol and network</li>
     *
     * @param msg is the StatusMessage
     * @param ctx the ChannelHandlerContext
     */
    private void processStatus(StatusMessage msg, ChannelHandlerContext ctx) throws InterruptedException {
        channel.getNodeStatistics().ethHandshake(msg);
        ethereumListener.onEthStatusUpdated(channel, msg);

        try {
            if (!Arrays.equals(msg.getGenesisHash(), config.getGenesis().getHash())
                    || msg.getProtocolVersion() != version.getCode()) {
                loggerNet.info("Removing EthHandler for {} due to protocol incompatibility", ctx.channel().remoteAddress());
                ethState = EthState.STATUS_FAILED;
                disconnect(ReasonCode.INCOMPATIBLE_PROTOCOL);
                ctx.pipeline().remove(this); // Peer is not compatible for the 'eth' sub-protocol
                return;
            } else if (msg.getNetworkId() != config.networkId()) {
                ethState = EthState.STATUS_FAILED;
                disconnect(ReasonCode.NULL_IDENTITY);
                return;
            } else if (peerDiscoveryMode) {
                loggerNet.debug("Peer discovery mode: STATUS received, disconnecting...");
                disconnect(ReasonCode.REQUESTED);
                ctx.close().sync();
                ctx.disconnect().sync();
                return;
            }
        } catch (NoSuchElementException e) {
            loggerNet.debug("EthHandler already removed");
            return;
        }

        ethState = EthState.STATUS_SUCCEEDED;

        bestHash = msg.getBestHash();
    }

    protected void sendStatus() {
        byte protocolVersion = version.getCode();
        int networkId = config.networkId();

        BigInteger totalDifficulty = blockchain.getTotalDifficulty();
        byte[] bestHash = bestBlock.getHash();
        StatusMessage msg = new StatusMessage(protocolVersion, networkId,
                ByteUtil.bigIntegerToBytes(totalDifficulty), bestHash, config.getGenesis().getHash());
        sendMessage(msg);
    }

    /*
     * The wire gets data for signed transactions and
     * sends it to the net.
     */
    @Override
    public void sendTransaction(List<Transaction> txs) {
        TransactionsMessage msg = new TransactionsMessage(txs);
        sendMessage(msg);
    }

    private void processTransactions(TransactionsMessage msg) {
        if(!processTransactions) {
            return;
        }

        List<Transaction> txSet = msg.getTransactions();
        pendingState.addWireTransactions(txSet);
    }

    public void sendNewBlock(Block block) {
        BigInteger parentTD = blockstore.getTotalDifficultyForHash(block.getParentHash());
        byte[] td = ByteUtil.bigIntegerToBytes(parentTD.add(new BigInteger(1, block.getDifficulty())));
        NewBlockMessage msg = new NewBlockMessage(block, td);
        sendMessage(msg);
    }

    public abstract void sendNewBlockHashes(Block block);

    private void processNewBlock(NewBlockMessage newBlockMessage) {

        Block newBlock = newBlockMessage.getBlock();

        loggerSync.info("New block received: block.index [{}]", newBlock.getNumber());

        // skip new block if TD is lower than ours
        if (isLessThan(newBlockMessage.getDifficultyAsBigInt(), blockchain.getTotalDifficulty())) {
            loggerSync.trace(
                    "New block difficulty lower than ours: [{}] vs [{}], skip",
                    newBlockMessage.getDifficultyAsBigInt(),
                    blockchain.getTotalDifficulty()
            );
            return;
        }

        channel.getNodeStatistics().setEthTotalDifficulty(newBlockMessage.getDifficultyAsBigInt());
        bestHash = newBlock.getHash();

        // adding block to the queue
        // there will be decided how to
        // connect it to the chain
        queue.addNew(newBlock, channel.getNodeId());

        if (newBlockLowerNumber == Long.MAX_VALUE) {
            newBlockLowerNumber = newBlock.getNumber();
        }
    }

>>>>>>> afe4d5da
    protected void sendMessage(EthMessage message) {
        msgQueue.sendMessage(message);
        channel.getNodeStatistics().ethOutbound.add();
    }

    public StatusMessage getHandshakeStatusMessage() {
        return channel.getNodeStatistics().getEthLastInboundStatusMsg();
    }

    public void setMsgQueue(MessageQueue msgQueue) {
        this.msgQueue = msgQueue;
    }

    public void setPeerDiscoveryMode(boolean peerDiscoveryMode) {
        this.peerDiscoveryMode = peerDiscoveryMode;
    }

    public void setChannel(Channel channel) {
        this.channel = channel;
    }
}<|MERGE_RESOLUTION|>--- conflicted
+++ resolved
@@ -56,6 +56,8 @@
 
     protected int maxHashesAsk;
 
+    protected boolean processTransactions = false;
+
     protected EthHandler(EthVersion version) {
         this.version = version;
     }
@@ -106,116 +108,6 @@
         channel.getNodeStatistics().nodeDisconnectedLocal(reason);
     }
 
-<<<<<<< HEAD
-=======
-    /**
-     * Checking if peer is using the same genesis, protocol and network</li>
-     *
-     * @param msg is the StatusMessage
-     * @param ctx the ChannelHandlerContext
-     */
-    private void processStatus(StatusMessage msg, ChannelHandlerContext ctx) throws InterruptedException {
-        channel.getNodeStatistics().ethHandshake(msg);
-        ethereumListener.onEthStatusUpdated(channel, msg);
-
-        try {
-            if (!Arrays.equals(msg.getGenesisHash(), config.getGenesis().getHash())
-                    || msg.getProtocolVersion() != version.getCode()) {
-                loggerNet.info("Removing EthHandler for {} due to protocol incompatibility", ctx.channel().remoteAddress());
-                ethState = EthState.STATUS_FAILED;
-                disconnect(ReasonCode.INCOMPATIBLE_PROTOCOL);
-                ctx.pipeline().remove(this); // Peer is not compatible for the 'eth' sub-protocol
-                return;
-            } else if (msg.getNetworkId() != config.networkId()) {
-                ethState = EthState.STATUS_FAILED;
-                disconnect(ReasonCode.NULL_IDENTITY);
-                return;
-            } else if (peerDiscoveryMode) {
-                loggerNet.debug("Peer discovery mode: STATUS received, disconnecting...");
-                disconnect(ReasonCode.REQUESTED);
-                ctx.close().sync();
-                ctx.disconnect().sync();
-                return;
-            }
-        } catch (NoSuchElementException e) {
-            loggerNet.debug("EthHandler already removed");
-            return;
-        }
-
-        ethState = EthState.STATUS_SUCCEEDED;
-
-        bestHash = msg.getBestHash();
-    }
-
-    protected void sendStatus() {
-        byte protocolVersion = version.getCode();
-        int networkId = config.networkId();
-
-        BigInteger totalDifficulty = blockchain.getTotalDifficulty();
-        byte[] bestHash = bestBlock.getHash();
-        StatusMessage msg = new StatusMessage(protocolVersion, networkId,
-                ByteUtil.bigIntegerToBytes(totalDifficulty), bestHash, config.getGenesis().getHash());
-        sendMessage(msg);
-    }
-
-    /*
-     * The wire gets data for signed transactions and
-     * sends it to the net.
-     */
-    @Override
-    public void sendTransaction(List<Transaction> txs) {
-        TransactionsMessage msg = new TransactionsMessage(txs);
-        sendMessage(msg);
-    }
-
-    private void processTransactions(TransactionsMessage msg) {
-        if(!processTransactions) {
-            return;
-        }
-
-        List<Transaction> txSet = msg.getTransactions();
-        pendingState.addWireTransactions(txSet);
-    }
-
-    public void sendNewBlock(Block block) {
-        BigInteger parentTD = blockstore.getTotalDifficultyForHash(block.getParentHash());
-        byte[] td = ByteUtil.bigIntegerToBytes(parentTD.add(new BigInteger(1, block.getDifficulty())));
-        NewBlockMessage msg = new NewBlockMessage(block, td);
-        sendMessage(msg);
-    }
-
-    public abstract void sendNewBlockHashes(Block block);
-
-    private void processNewBlock(NewBlockMessage newBlockMessage) {
-
-        Block newBlock = newBlockMessage.getBlock();
-
-        loggerSync.info("New block received: block.index [{}]", newBlock.getNumber());
-
-        // skip new block if TD is lower than ours
-        if (isLessThan(newBlockMessage.getDifficultyAsBigInt(), blockchain.getTotalDifficulty())) {
-            loggerSync.trace(
-                    "New block difficulty lower than ours: [{}] vs [{}], skip",
-                    newBlockMessage.getDifficultyAsBigInt(),
-                    blockchain.getTotalDifficulty()
-            );
-            return;
-        }
-
-        channel.getNodeStatistics().setEthTotalDifficulty(newBlockMessage.getDifficultyAsBigInt());
-        bestHash = newBlock.getHash();
-
-        // adding block to the queue
-        // there will be decided how to
-        // connect it to the chain
-        queue.addNew(newBlock, channel.getNodeId());
-
-        if (newBlockLowerNumber == Long.MAX_VALUE) {
-            newBlockLowerNumber = newBlock.getNumber();
-        }
-    }
-
->>>>>>> afe4d5da
     protected void sendMessage(EthMessage message) {
         msgQueue.sendMessage(message);
         channel.getNodeStatistics().ethOutbound.add();
