--- conflicted
+++ resolved
@@ -216,154 +216,6 @@
         }
     }
 
-<<<<<<< HEAD
-=======
-    protected void sendGetBlockHashes() {
-        if(loggerSync.isTraceEnabled()) loggerSync.trace(
-                "Peer {}: send get block hashes, hash [{}], maxHashesAsk [{}]",
-                channel.getPeerIdShort(),
-                Hex.toHexString(lastHashToAsk),
-                maxHashesAsk
-        );
-        GetBlockHashesMessage msg = new GetBlockHashesMessage(lastHashToAsk, maxHashesAsk);
-        sendMessage(msg);
-    }
-
-    protected void processGetBlockHashes(GetBlockHashesMessage msg) {
-        List<byte[]> hashes = blockchain.getListOfHashesStartFrom(
-                msg.getBestHash(),
-                Math.max(msg.getMaxBlocks(), CONFIG.maxHashesAsk())
-        );
-
-        BlockHashesMessage msgHashes = new BlockHashesMessage(hashes);
-        sendMessage(msgHashes);
-    }
-
-    abstract protected void processBlockHashes(List<byte[]> received);
-
-    protected void onBlockHashes(BlockHashesMessage blockHashesMessage) {
-        if (loggerSync.isTraceEnabled()) loggerSync.trace(
-                "Peer {}: processing block hashes, size [{}]",
-                channel.getPeerIdShort(),
-                blockHashesMessage.getBlockHashes().size()
-        );
-
-        if (syncState != HASH_RETRIEVING) {
-            return;
-        }
-
-        List<byte[]> receivedHashes = blockHashesMessage.getBlockHashes();
-
-        // treat empty hashes response as end of hash sync
-        // only if main sync done
-        if (receivedHashes.isEmpty() && syncDone) {
-            changeState(DONE_HASH_RETRIEVING);
-        } else {
-            syncStats.addHashes(receivedHashes.size());
-            processBlockHashes(receivedHashes);
-        }
-
-        if (loggerSync.isInfoEnabled()) {
-            if (syncState == DONE_HASH_RETRIEVING) {
-                loggerSync.info(
-                        "Peer {}: hashes sync completed, [{}] hashes in queue",
-                        channel.getPeerIdShort(),
-                        queue.hashStoreSize()
-                );
-            } else {
-                queue.logHashQueueSize();
-            }
-        }
-    }
-
-    // Parallel download blocks based on hashQueue
-    protected boolean sendGetBlocks() {
-        // retrieve list of block hashes from queue
-        // save them locally in case the remote peer
-        // will return less blocks than requested.
-        List<byte[]> hashes = queue.pollHashes();
-        if (hashes.isEmpty()) {
-            if(loggerSync.isInfoEnabled()) loggerSync.info(
-                    "Peer {}: no more hashes in queue, idle",
-                    channel.getPeerIdShort()
-            );
-            changeState(IDLE);
-            return false;
-        }
-
-        sentHashes.clear();
-        for (byte[] hash : hashes)
-            this.sentHashes.add(wrap(hash));
-
-        if(loggerSync.isTraceEnabled()) loggerSync.trace(
-                "Peer {}: send get blocks, hashes.count [{}]",
-                channel.getPeerIdShort(),
-                sentHashes.size()
-        );
-
-        Collections.shuffle(hashes);
-        GetBlocksMessage msg = new GetBlocksMessage(hashes);
-
-        sendMessage(msg);
-
-        return true;
-    }
-
-    protected void processGetBlocks(GetBlocksMessage msg) {
-
-        List<byte[]> hashes = msg.getBlockHashes();
-
-        Vector<Block> blocks = new Vector<>();
-        for (byte[] hash : hashes) {
-            Block block = blockchain.getBlockByHash(hash);
-            blocks.add(block);
-        }
-
-        BlocksMessage bm = new BlocksMessage(blocks);
-        sendMessage(bm);
-    }
-
-    protected void processBlocks(BlocksMessage blocksMessage) {
-        if(loggerSync.isTraceEnabled()) loggerSync.trace(
-                "Peer {}: process blocks, size [{}]",
-                channel.getPeerIdShort(),
-                blocksMessage.getBlocks().size()
-        );
-
-        List<Block> blockList = blocksMessage.getBlocks();
-
-        syncStats.addBlocks(blockList.size());
-
-        // check if you got less blocks than you asked,
-        // and keep the missing to ask again
-        sentHashes.remove(wrap(Genesis.getInstance().getHash()));
-        for (Block block : blockList){
-            ByteArrayWrapper hash = wrap(block.getHash());
-            sentHashes.remove(hash);
-        }
-        returnHashes();
-
-        if(!blockList.isEmpty()) {
-
-            // update TD and best hash
-            for (Block block : blockList)
-                if (isMoreThan(block.getDifficultyBI(), channel.getTotalDifficulty())) {
-                    bestHash = block.getHash();
-                    channel.getNodeStatistics().setEthTotalDifficulty(block.getDifficultyBI());
-                }
-
-            queue.addBlocks(blockList, channel.getNodeId());
-            queue.logHashQueueSize();
-        } else {
-            changeState(BLOCKS_LACK);
-        }
-
-        if (syncState == BLOCK_RETRIEVING) {
-            sendGetBlocks();
-        }
-    }
-
->>>>>>> d157f505
     public void sendNewBlock(Block block) {
         NewBlockMessage msg = new NewBlockMessage(block, block.getDifficulty());
         sendMessage(msg);
@@ -557,25 +409,6 @@
         this.channel = channel;
     }
 
-<<<<<<< HEAD
-    public EthVersion getVersion() {
-        return version;
-=======
-    protected void returnHashes() {
-        if(loggerSync.isDebugEnabled()) loggerSync.debug(
-                "Peer {}: return [{}] hashes back to store",
-                channel.getPeerIdShort(),
-                sentHashes.size()
-        );
-
-        synchronized (sentHashes) {
-            queue.returnHashes(sentHashes);
-        }
-
-        sentHashes.clear();
->>>>>>> d157f505
-    }
-
     enum EthState {
         INIT,
         STATUS_SUCCEEDED,
