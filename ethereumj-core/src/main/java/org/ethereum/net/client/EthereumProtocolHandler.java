package org.ethereum.net.client;

import static org.ethereum.net.Command.*;
import io.netty.buffer.ByteBuf;
import io.netty.channel.ChannelHandlerContext;
import io.netty.channel.ChannelInboundHandlerAdapter;
import io.netty.channel.ChannelOption;
import io.netty.channel.FixedRecvByteBufAllocator;

import java.util.List;
import java.util.Timer;
import java.util.TimerTask;

import org.ethereum.core.Block;
import org.ethereum.gui.PeerListener;
import org.ethereum.manager.MainData;
import org.ethereum.net.Command;
import org.ethereum.net.message.BlocksMessage;
import org.ethereum.net.message.DisconnectMessage;
import org.ethereum.net.message.GetChainMessage;
import org.ethereum.net.message.HelloMessage;
import org.ethereum.net.message.Message;
import org.ethereum.net.message.NotInChainMessage;
import org.ethereum.net.message.PeersMessage;
import org.ethereum.net.message.StaticMessages;
import org.ethereum.net.message.TransactionsMessage;
import org.ethereum.util.ByteUtil;
import org.ethereum.util.RLP;
import org.ethereum.util.RLPList;
import org.spongycastle.util.encoders.Hex;

/**
 * www.ethereumJ.com
 * User: Roman Mandeleil
 * Created on: 10/04/14 08:19
 */
public class EthereumProtocolHandler extends ChannelInboundHandlerAdapter {

    Timer chainAskTimer = new Timer();
    int secToAskForChain = 1;

    final Timer timer = new Timer();
    private final static byte[] MAGIC_PREFIX = {(byte)0x22, (byte)0x40, (byte)0x08, (byte)0x91};

    private final static byte[] HELLO_MESSAGE = StaticMessages.HELLO_MESSAGE.getPayload();
    private final static byte[] HELLO_MESSAGE_LEN = ByteUtil.calcPacketLength(HELLO_MESSAGE);

    private long lastPongTime = 0;
    private boolean tearDown = false;

    private PeerListener peerListener;

    public EthereumProtocolHandler() {    }

    public EthereumProtocolHandler(PeerListener peerListener) {
        this.peerListener = peerListener;
    }

    @Override
    public void channelActive(final ChannelHandlerContext ctx) {
        // TODO: send hello
        // TODO: send ping schedule another ping
        // TODO: ByteBuf vs Stream vs new byte ???
        final ByteBuf buffer = ctx.alloc().buffer(HELLO_MESSAGE.length + 8);

        buffer.writeBytes(MAGIC_PREFIX);
        buffer.writeBytes(HELLO_MESSAGE_LEN);
        buffer.writeBytes(HELLO_MESSAGE);
        System.out.println("Send: " + StaticMessages.HELLO_MESSAGE.toString());
        ctx.writeAndFlush(buffer);

        // sample for pinging in background
        timer.scheduleAtFixedRate(new TimerTask() {

            public void run() {

                if (lastPongTime == 0) lastPongTime = System.currentTimeMillis();
                if (tearDown) this.cancel();

                long currTime = System.currentTimeMillis();
                if (currTime - lastPongTime > 30000){
                    System.out.println("No ping answer for [30 sec]");
                    throw new Error("No ping return for 30 [sec]");
                    // TODO: shutdown the handler
                }
                System.out.println("[Send: PING]");
                if (peerListener != null) peerListener.console("[Send: PING]");
                sendPing(ctx);
            }
        }, 2000, 5000);

        timer.scheduleAtFixedRate(new TimerTask() {

            public void run() {
                System.out.println("[Send: GET_PEERS]");
                sendGetPeers(ctx);
            }
        }, 2000, 60000);

        timer.scheduleAtFixedRate(new TimerTask() {

            public void run() {
                System.out.println("[Send: GET_TRANSACTIONS]");
                sendGetTransactions(ctx);
            }
        }, 2000, 30000);

        chainAskTimer.schedule(new TimerTask() {

            public void run() {
                System.out.println("[Send: GET_CHAIN]");
                sendGetChain(ctx);
            }
        }, 3000, secToAskForChain * 1000);

    }

    @Override
    public void channelRead(final ChannelHandlerContext ctx, Object msg) throws Exception {
        byte[] payload = (byte[]) msg;

        System.out.print("msg: ");
        ByteUtil.printHexStringForByteArray(payload);

        byte command = RLP.getCommandCode(payload);
        // got HELLO
        if (Command.fromInt(command) == HELLO) {
            System.out.println("[Recv: HELLO]" );
            RLPList rlpList = RLP.decode2(payload);
            
            HelloMessage helloMessage = new HelloMessage(rlpList);
            System.out.println(helloMessage.toString());
            if (peerListener != null) peerListener.console(helloMessage.toString());
        }
        // got DISCONNECT
        if (Command.fromInt(command) == DISCONNECT) {
            System.out.println("[Recv: DISCONNECT]");
            if (peerListener != null) peerListener.console("[Recv: DISCONNECT]");

            RLPList rlpList = RLP.decode2(payload);
            DisconnectMessage disconnectMessage = new DisconnectMessage(rlpList);

            System.out.println(disconnectMessage);
            if (peerListener != null) peerListener.console(disconnectMessage.toString());
        }
        // got PING send pong
        if (Command.fromInt(command) == PING) {
            System.out.println("[Recv: PING]");
            if (peerListener != null) peerListener.console("[Recv: PING]");
            sendPong(ctx);
        }
        // got PONG mark it
        if (Command.fromInt(command) == PONG) {
            System.out.println("[Recv: PONG]" );
            if (peerListener != null) peerListener.console("[Recv: PONG]");
            this.lastPongTime = System.currentTimeMillis();
        }
        // got GETPEERS send peers
        if (Command.fromInt(command) == GET_PEERS) {
            System.out.println("[Recv: GETPEERS]" );
            if (peerListener != null) peerListener.console("[Recv: GETPEERS]");

//            String answer = "2240089100000134F9013111F84A8456084B1482765FB84072FD5DBC7F458FB0A52354E25234CEA90A51EA09858A21406056D9B9E0826BB153527E4C4CBEC53B46B0245E6E8503EEABDBF0F1789D7C5C78BBF2B1FDD9090CF84A8455417E2D82765FB840CE73F1F1F1F16C1B3FDA7B18EF7BA3CE17B6F1F1F1F141D3C6C654B7AE88B239407FF1F1F1F119025D785727ED017B6ADD21F1F1F1F1000001E321DBC31824BAF84A8436C91C7582765FB840D592C570B5082D357C30E61E3D8F26317BFD7A3A2A00A36CFB7254FEE80830F26DDFBD6A99712552F3D77314DB4AB58B9989F25699C4997A0F62489D4B86CB4DF84A8436CC0A2982765FB840E34C6E3EAC28CFD3DC930A5AEFD9552FEBCD72C33DFC74D8E4C7CF8A7BA71AE53316ADDBD241EB051ED0871C2B62825E66A45DC6A0E752A7F1C22ABEF9ABDE32";
//            byte[] answerBytes = Hex.decode(answer);

//            ByteBuf buffer = ctx.alloc().buffer(answerBytes.length);
//            buffer.writeBytes(answerBytes);
//            ctx.writeAndFlush(buffer);

            // send getpeers
//            answer = "22 40 08 91 00 00 00 02 C1 10 ";
//            answerBytes = Hex.decode(answer);
//            buffer = ctx.alloc().buffer(answerBytes.length);
            
<<<<<<< HEAD
//            answerBytes = Utils.hexStringToByteArr(answer);
//            buffer = ctx.alloc().buffer(answerBytes.length);
//            buffer.writeBytes(answerBytes);
//            ctx.writeAndFlush(buffer);
=======
            answerBytes = ByteUtil.hexStringToByteArr(answer);
            buffer = ctx.alloc().buffer(answerBytes.length);
            buffer.writeBytes(answerBytes);
            ctx.writeAndFlush(buffer);
>>>>>>> 6b5b5925
        }
        // got PEERS
        if (Command.fromInt(command) == PEERS) {
            System.out.println("[Recv: PEERS]");
            if (peerListener != null) peerListener.console("[Recv: PEERS]");

            RLPList rlpList = RLP.decode2(payload);
            PeersMessage peersMessage = new PeersMessage(rlpList);

            MainData.instance.addPeers(peersMessage.getPeers());

            System.out.println(peersMessage);
            if (peerListener != null) peerListener.console(peersMessage.toString());
        }
        // got TRANSACTIONS
        if (Command.fromInt(command) == TRANSACTIONS) {
            System.out.println("Recv: TRANSACTIONS]");
            if (peerListener != null) peerListener.console("Recv: TRANSACTIONS]");

            RLPList rlpList = RLP.decode2(payload);
            TransactionsMessage transactionsMessage = new TransactionsMessage(rlpList);
            MainData.instance.addTransactions(transactionsMessage.getTransactions());

            // todo: if you got transactions send it to your peers
            System.out.println(transactionsMessage);
            if (peerListener != null) peerListener.console(transactionsMessage.toString());
        }
        // got BLOCKS
        if (Command.fromInt(command) == BLOCKS) {
            System.out.println("[Recv: BLOCKS]");
            if (peerListener != null) peerListener.console("[Recv: BLOCKS]");

            RLPList rlpList = RLP.decode2(payload);

            BlocksMessage blocksMessage = new BlocksMessage(rlpList);
            List<Block> blockList = blocksMessage.getBlockDataList();

            // If we get one block from a peer
            // we ask less swinish
            if (blockList.size() <= 1 && secToAskForChain != 10){

                System.out.println("Now we ask for a chain each 10 seconds");
                secToAskForChain = 10;

                chainAskTimer.cancel();
                chainAskTimer.purge();
                chainAskTimer = new Timer();
                chainAskTimer.schedule(new TimerTask() {

                    public void run() {
                        System.out.println("[Send: GET_CHAIN]");
                        sendGetChain(ctx);
                    }
                }, 3000, secToAskForChain * 1000);
            }

            // If we get more blocks from a peer
            // we ask more often
            if (blockList.size() > 2 && secToAskForChain != 1){

                System.out.println("Now we ask for a chain each 1 seconds");
                secToAskForChain = 11;

                chainAskTimer.cancel();
                chainAskTimer.purge();
                chainAskTimer = new Timer();
                chainAskTimer.schedule(new TimerTask() {

                    public void run() {
                        System.out.println("[Send: GET_CHAIN]");
                        sendGetChain(ctx);
                    }
                }, 3000, secToAskForChain * 1000);
            }

            MainData.instance.addBlocks(blockList);
            System.out.println(blocksMessage);
            if (peerListener != null) peerListener.console(blocksMessage.toString());
        }
        // got GETCHAIN
        if (Command.fromInt(command) == GET_CHAIN) {
            System.out.println("[Recv: GET_CHAIN]");
            if (peerListener != null) peerListener.console("[Recv: GET_CHAIN]");

            RLPList rlpList = RLP.decode2(payload);
            GetChainMessage getChainMessage = new GetChainMessage(rlpList);

            System.out.println(getChainMessage);
            if (peerListener != null) peerListener.console(getChainMessage.toString());
        }
        // got NOTINCHAIN
        if (Command.fromInt(command) == NOT_IN_CHAIN) {
            System.out.println("[Recv: NOT_IN_CHAIN]");
            if (peerListener != null) peerListener.console("[Recv: NOT_IN_CHAIN]");

            RLPList rlpList = RLP.decode2(payload);
            NotInChainMessage notInChainMessage = new NotInChainMessage(rlpList);

            System.out.println(notInChainMessage);
            if (peerListener != null) peerListener.console(notInChainMessage.toString());
        }
        // got GETTRANSACTIONS
        if (Command.fromInt(command) == GET_TRANSACTIONS) {
            System.out.println("[Recv: GET_TRANSACTIONS]");
            if (peerListener != null) peerListener.console("[Recv: GET_TRANSACTIONS]");
            // todo: send the queue of the transactions
        }
    }

    @Override
    public void handlerAdded(ChannelHandlerContext ctx) throws Exception {
        // limit the size of recieving buffer to 1024
        ctx.channel().config().setRecvByteBufAllocator(new FixedRecvByteBufAllocator(32368));
        ctx.channel().config().setOption(ChannelOption.SO_RCVBUF, 32368);
    }

    @Override
    public void exceptionCaught(ChannelHandlerContext ctx, Throwable cause) throws Exception {
        this.tearDown = true;
        System.out.println("Lost connection to the server");
        cause.printStackTrace();
        ctx.close().sync();
        timer.cancel();
    }

    private void sendMsg(Message msg, ChannelHandlerContext ctx){
        byte[] data = msg.getPayload();
        final ByteBuf buffer = ctx.alloc().buffer(data.length + 8);
        byte[] packetLen  = ByteUtil.calcPacketLength(data);

        buffer.writeBytes(MAGIC_PREFIX);
        buffer.writeBytes(packetLen);
        ctx.writeAndFlush(buffer);
    }

    private void sendPing(ChannelHandlerContext ctx){
        ByteBuf buffer = ctx.alloc().buffer(StaticMessages.PING.length);
        buffer.writeBytes(StaticMessages.PING);
        ctx.writeAndFlush(buffer);
    }

    private void sendPong(ChannelHandlerContext ctx){
        System.out.println("[Send: PONG]");
        ByteBuf buffer = ctx.alloc().buffer(StaticMessages.PONG.length);
        buffer.writeBytes(StaticMessages.PONG);
        ctx.writeAndFlush(buffer);
    }

    private void sendGetPeers(ChannelHandlerContext ctx){
        ByteBuf buffer = ctx.alloc().buffer(StaticMessages.GET_PEERS.length);
        buffer.writeBytes(StaticMessages.GET_PEERS);
        ctx.writeAndFlush(buffer);
    }

    private void sendGetTransactions(ChannelHandlerContext ctx){
        ByteBuf buffer = ctx.alloc().buffer(StaticMessages.GET_TRANSACTIONS.length);
        buffer.writeBytes(StaticMessages.GET_TRANSACTIONS);
        ctx.writeAndFlush(buffer);
    }

    private void sendGetChain(ChannelHandlerContext ctx){

        byte[] hash = MainData.instance.getLatestBlockHash();
        GetChainMessage chainMessage = new GetChainMessage((byte)100, hash);

        ByteBuf buffer = ctx.alloc().buffer(chainMessage.getPayload().length + 8);
        buffer.writeBytes(StaticMessages.MAGIC_PACKET);
        buffer.writeBytes(ByteUtil.calcPacketSize(chainMessage.getPayload()));
        buffer.writeBytes(chainMessage.getPayload());

        ctx.writeAndFlush(buffer);
    }

    private void sendTx(ChannelHandlerContext ctx){
        byte[] TX_MSG =
                Hex.decode("2240089100000070F86E12F86B80881BC16D674EC8000094CD2A3D9F938E13CD947EC05ABC7FE734DF8DD8268609184E72A00064801BA0C52C114D4F5A3BA904A9B3036E5E118FE0DBB987FE3955DA20F2CD8F6C21AB9CA06BA4C2874299A55AD947DBC98A25EE895AABF6B625C26C435E84BFD70EDF2F69");
        ByteBuf buffer = ctx.alloc().buffer(TX_MSG.length);
        buffer.writeBytes(TX_MSG);
        ctx.writeAndFlush(buffer);
    }
}<|MERGE_RESOLUTION|>--- conflicted
+++ resolved
@@ -172,17 +172,10 @@
 //            answerBytes = Hex.decode(answer);
 //            buffer = ctx.alloc().buffer(answerBytes.length);
             
-<<<<<<< HEAD
 //            answerBytes = Utils.hexStringToByteArr(answer);
 //            buffer = ctx.alloc().buffer(answerBytes.length);
 //            buffer.writeBytes(answerBytes);
 //            ctx.writeAndFlush(buffer);
-=======
-            answerBytes = ByteUtil.hexStringToByteArr(answer);
-            buffer = ctx.alloc().buffer(answerBytes.length);
-            buffer.writeBytes(answerBytes);
-            ctx.writeAndFlush(buffer);
->>>>>>> 6b5b5925
         }
         // got PEERS
         if (Command.fromInt(command) == PEERS) {
