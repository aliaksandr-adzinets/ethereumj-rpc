--- conflicted
+++ resolved
@@ -67,13 +67,9 @@
             ChannelFuture f = b.connect().sync();
 
         } catch (Exception e) {
-<<<<<<< HEAD
-            logger.debug("Exception: {} ({})", e.getMessage(), e.getClass().getName());
-=======
             logger.error("Exception: {} ({})", e.getMessage(), e.getClass().getName());
             logger.trace("Exception details:", e);
         } finally {
->>>>>>> 7839ec07
             workerGroup.shutdownGracefully();
         }
     }
