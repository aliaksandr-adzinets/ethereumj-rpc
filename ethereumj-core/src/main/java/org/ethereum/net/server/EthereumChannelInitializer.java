package org.ethereum.net.server;

import io.netty.channel.ChannelInitializer;
import io.netty.channel.ChannelOption;
import io.netty.channel.FixedRecvByteBufAllocator;
import io.netty.channel.socket.nio.NioSocketChannel;
import io.netty.handler.timeout.ReadTimeoutHandler;
import org.ethereum.facade.Blockchain;
import org.ethereum.manager.WorldManager;
import org.slf4j.Logger;
import org.slf4j.LoggerFactory;
import org.springframework.beans.factory.annotation.Autowired;
import org.springframework.context.ApplicationContext;
import org.springframework.context.annotation.Scope;
import org.springframework.stereotype.Component;

import java.util.concurrent.TimeUnit;

import static org.ethereum.config.SystemProperties.CONFIG;

/**
 * @author Roman Mandeleil
 * @since 01.11.2014
 */
@Component
@Scope("prototype")
public class EthereumChannelInitializer extends ChannelInitializer<NioSocketChannel> {

    private static final Logger logger = LoggerFactory.getLogger("net");

    @Autowired
    private ApplicationContext ctx;

    @Autowired
    Blockchain blockchain;

    @Autowired
    ChannelManager channelManager;

    @Autowired
    WorldManager worldManager;


    String remoteId;
    Channel channel;

    private boolean peerDiscoveryMode = false;

    public EthereumChannelInitializer(String remoteId) {
        this.remoteId = remoteId;
    }

    @Override
    public void initChannel(NioSocketChannel ch) throws Exception {
        try {
            logger.info("Open connection, channel: {}", ch.toString());

<<<<<<< HEAD
            channel = ctx.getBean(Channel.class);
            channel.init(remoteId);
            channel.setDiscoveryMode(peerDiscoveryMode);
=======
            Channel channel = ctx.getBean(Channel.class);
            channel.init(remoteId, peerDiscoveryMode);
>>>>>>> 4424e75a

            channelManager.addChannel(channel);

            ch.pipeline().addLast("readTimeoutHandler",
                    new ReadTimeoutHandler(CONFIG.peerChannelReadTimeout(), TimeUnit.SECONDS));
            //        ch.pipeline().addLast("in  encoder", channel.getMessageDecoder());
            //        ch.pipeline().addLast("out encoder", channel.getMessageEncoder());
            //        ch.pipeline().addLast(Capability.P2P, channel.getP2pHandler());
            //        ch.pipeline().addLast(Capability.ETH, channel.getEthHandler());
            //        ch.pipeline().addLast(Capability.SHH, channel.getShhHandler());
            ch.pipeline().addLast("initiator", channel.getMessageCodec().getInitiator());
            ch.pipeline().addLast("messageCodec", channel.getMessageCodec());

            // limit the size of receiving buffer to 1024
            ch.config().setRecvByteBufAllocator(new FixedRecvByteBufAllocator(16_777_216));
            ch.config().setOption(ChannelOption.SO_RCVBUF, 16_777_216);
            ch.config().setOption(ChannelOption.SO_BACKLOG, 1024);
        } catch (Exception e) {
            logger.error("Unexpected error: ", e);
        }
    }

    public Channel getChannel() {
        return channel;
    }

    public void setPeerDiscoveryMode(boolean peerDiscoveryMode) {
        this.peerDiscoveryMode = peerDiscoveryMode;
    }
}<|MERGE_RESOLUTION|>--- conflicted
+++ resolved
@@ -55,14 +55,8 @@
         try {
             logger.info("Open connection, channel: {}", ch.toString());
 
-<<<<<<< HEAD
             channel = ctx.getBean(Channel.class);
-            channel.init(remoteId);
-            channel.setDiscoveryMode(peerDiscoveryMode);
-=======
-            Channel channel = ctx.getBean(Channel.class);
             channel.init(remoteId, peerDiscoveryMode);
->>>>>>> 4424e75a
 
             channelManager.addChannel(channel);
 
