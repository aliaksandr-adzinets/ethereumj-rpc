--- conflicted
+++ resolved
@@ -1,11 +1,7 @@
 package org.ethereum.db;
 
 import org.ethereum.datasource.mapdb.MapDBFactory;
-import org.springframework.beans.factory.annotation.Autowired;
-import org.springframework.context.annotation.Scope;
-import org.springframework.stereotype.Component;
 
-import javax.annotation.PostConstruct;
 import java.util.*;
 
 /**
@@ -19,13 +15,7 @@
     private Map<Long, byte[]> hashes;
     private List<Long> index;
 
-<<<<<<< HEAD
-    @Override
-    @PostConstruct
     public void open() {
-=======
-    public void init() {
->>>>>>> 56644710
         hashes = mapDBFactory.createHashStoreMap();
         index = new ArrayList<>(hashes.keySet());
         sortIndex();
