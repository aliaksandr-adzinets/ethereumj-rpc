package org.ethereum.db;

import java.util.ArrayList;
import java.util.HashMap;
import java.util.List;
import java.util.Map;

import org.ethereum.util.LRUMap;

/**
 * www.ethereumJ.com
 *
 * @author: Roman Mandeleil
 * Created on: 11/06/2014 14:09
 */
public class TrackDatabase implements Database {

//	private static final int MAX_ENTRIES = 1000; // Should contain most commonly hashed values 
//	private static LRUMap<ByteArrayWrapper, byte[]> valueCache = new LRUMap<>(0, MAX_ENTRIES);
	
    private Database db;

    private boolean trackingChanges;
    private Map<ByteArrayWrapper, byte[]> changes;
    private List<ByteArrayWrapper> deletes;

    public TrackDatabase(Database db) {
        this.db = db;
    }

    public void startTrack() {
        changes = new HashMap<>();
        deletes = new ArrayList<>();
        trackingChanges = true;
    }

    public void commitTrack() {
        for(ByteArrayWrapper key : changes.keySet()) {
            db.put(key.getData(), changes.get(key));
        }
        for(ByteArrayWrapper key : deletes) {
            db.delete(key.getData());
        }
        changes = null;
        trackingChanges = false;
    }

    public void rollbackTrack() {
        changes = new HashMap<>();
        deletes = new ArrayList<>();
        changes = null;
        trackingChanges = false;
    }

    public void put(byte[] key, byte[] value) {
//    	valueCache.put(wKey, value);
        if (trackingChanges) {
        	ByteArrayWrapper wKey = new ByteArrayWrapper(key);
			changes.put(wKey, value);
        } else {
            db.put(key, value);
        }
    }

    public byte[] get(byte[] key) {
    	if(trackingChanges) {
    		ByteArrayWrapper wKey = new ByteArrayWrapper(key);
<<<<<<< HEAD
            if (deletes.contains(wKey)) return null;
            if (changes.get(wKey) != null) return changes.get(wKey);
        }
=======
            if (deletes.get(wKey) != null) return null;
            if (changes.get(wKey) != null) return changes.get(wKey);
        }
//    	byte[] result = valueCache.get(wKey);
//        if(result != null)
//        	return result;
>>>>>>> 3e71d0d1
       	return db.get(key);
    }

    /** Delete object (key) from db **/
    public void delete(byte[] key) {
        if (trackingChanges) {
            ByteArrayWrapper wKey = new ByteArrayWrapper(key);
            deletes.add(wKey);
        } else {
            db.delete(key);
        }
    }

    @Override
    public void close(){
        db.close();
    }
}<|MERGE_RESOLUTION|>--- conflicted
+++ resolved
@@ -15,9 +15,6 @@
  */
 public class TrackDatabase implements Database {
 
-//	private static final int MAX_ENTRIES = 1000; // Should contain most commonly hashed values 
-//	private static LRUMap<ByteArrayWrapper, byte[]> valueCache = new LRUMap<>(0, MAX_ENTRIES);
-	
     private Database db;
 
     private boolean trackingChanges;
@@ -53,7 +50,6 @@
     }
 
     public void put(byte[] key, byte[] value) {
-//    	valueCache.put(wKey, value);
         if (trackingChanges) {
         	ByteArrayWrapper wKey = new ByteArrayWrapper(key);
 			changes.put(wKey, value);
@@ -65,18 +61,9 @@
     public byte[] get(byte[] key) {
     	if(trackingChanges) {
     		ByteArrayWrapper wKey = new ByteArrayWrapper(key);
-<<<<<<< HEAD
             if (deletes.contains(wKey)) return null;
             if (changes.get(wKey) != null) return changes.get(wKey);
         }
-=======
-            if (deletes.get(wKey) != null) return null;
-            if (changes.get(wKey) != null) return changes.get(wKey);
-        }
-//    	byte[] result = valueCache.get(wKey);
-//        if(result != null)
-//        	return result;
->>>>>>> 3e71d0d1
        	return db.get(key);
     }
 
