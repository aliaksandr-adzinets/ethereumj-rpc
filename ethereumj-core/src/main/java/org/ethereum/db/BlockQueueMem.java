package org.ethereum.db;

import org.apache.commons.lang3.tuple.Pair;
import org.ethereum.core.BlockHeader;
import org.ethereum.core.BlockWrapper;
<<<<<<< HEAD
import org.ethereum.core.Transaction;
import org.ethereum.datasource.mapdb.MapDBFactory;
import org.ethereum.datasource.mapdb.Serializers;
import org.ethereum.util.ExecutorPipeline;
import org.ethereum.util.Functional;
import org.mapdb.DB;
import org.mapdb.Serializer;
=======
import org.ethereum.db.index.ArrayListIndex;
import org.ethereum.db.index.Index;
>>>>>>> 65e33886
import org.slf4j.Logger;
import org.slf4j.LoggerFactory;

import java.util.*;
import java.util.concurrent.locks.Condition;
import java.util.concurrent.locks.ReentrantLock;

/**
 * @author Mikhail Kalinin
 * @since 09.07.2015
 */
public class BlockQueueMem implements BlockQueue {

    private final static Logger logger = LoggerFactory.getLogger("blockqueue");

<<<<<<< HEAD
    private static final int READ_HITS_COMMIT_THRESHOLD = 1000;
    private int readHits;

    private final static String STORE_NAME = "blockqueue";
    private final static String HASH_SET_NAME = "hashset";
    private MapDBFactory mapDBFactory;

=======
>>>>>>> 65e33886
    private Map<Long, BlockWrapper> blocks = Collections.synchronizedMap(new HashMap<Long, BlockWrapper>());
    private final Index index = new ArrayListIndex(Collections.<Long>emptyList());

    private final ReentrantLock takeLock = new ReentrantLock();
    private final Condition notEmpty = takeLock.newCondition();

    private final Object mutex = new Object();

    private ExecutorPipeline<Pair<BlockWrapper, Boolean>, Pair<BlockWrapper, Boolean>> exec1 = new ExecutorPipeline<>
            (8, 1000, true, new Functional.Function<Pair<BlockWrapper, Boolean>, Pair<BlockWrapper, Boolean>>() {
                @Override
                public Pair<BlockWrapper, Boolean> apply(Pair<BlockWrapper, Boolean> blockWrapper) {
                    for (Transaction tx : blockWrapper.getLeft().getBlock().getTransactionsList()) {
                        tx.getSender();
                    }
                    return blockWrapper;
                }
            }, new Functional.Consumer<Throwable>() {
                @Override
                public void accept(Throwable throwable) {
                    logger.error("Unexpected exception: ", throwable);
                }
            });

    private ExecutorPipeline<Pair<BlockWrapper, Boolean>, Void> exec2 = exec1.add(1, 1, new Functional.Consumer<Pair<BlockWrapper, Boolean>>() {
        @Override
        public void accept(Pair<BlockWrapper, Boolean> blockWrapper) {
            if (blockWrapper.getRight()) {
                addOrReplaceImpl(blockWrapper.getLeft());
            } else {
                addImpl(blockWrapper.getLeft());
            }
        }
    });

    @Override
    public void open() {
        logger.info("Block queue opened");
    }

    @Override
    public void close() {
    }

    @Override
    public void addOrReplaceAll(Collection<BlockWrapper> blockList) {
<<<<<<< HEAD
        awaitInit();
        for (BlockWrapper blockWrapper : blockList) {
            addOrReplace(blockWrapper);
        }
//        synchronized (writeMutex) {
//            List<Long> numbers = new ArrayList<>(blockList.size());
//            Set<ByteArrayWrapper> newHashes = new HashSet<>();
//            for (BlockWrapper b : blockList) {
//
//                if (!index.contains(b.getNumber())) {
//
//                    if (!numbers.contains(b.getNumber())) {
//                        numbers.add(b.getNumber());
//                        blocks.put(b.getNumber(), b);
//                        newHashes.add(new ByteArrayWrapper(b.getHash()));
//                    }
//
//                } else  {
//                    replaceInner(b);
//                }
//            }
//            hashes.addAll(newHashes);
//
//            logger.debug("Added: " + blockList.size() + ", BlockQueue size: " + blocks.size());
//
//            takeLock.lock();
//            try {
//                index.addAll(numbers);
//                notEmpty.signalAll();
//            } finally {
//                takeLock.unlock();
//            }
//        }
//        db.commit();
=======

        List<Long> numbers = new ArrayList<>(blockList.size());
        Map<Long, BlockWrapper> newBlocks = new HashMap<>();

        for (BlockWrapper b : blockList) {

            // do not add existing number to index
            if (!index.contains(b.getNumber()) &&
                    !numbers.contains(b.getNumber())) {
                numbers.add(b.getNumber());
            }

            newBlocks.put(b.getNumber(), b);
        }

        synchronized (mutex) {
            blocks.putAll(newBlocks);
            index.addAll(numbers);
        }

        fireNotEmpty();

        logger.debug("Added: " + blockList.size() + ", BlockQueue size: " + blocks.size());
>>>>>>> 65e33886
    }

    @Override
    public void add(BlockWrapper block) {
<<<<<<< HEAD
        exec1.push(Pair.of(block, false));
    }

    public void addImpl(BlockWrapper block) {
        awaitInit();
        synchronized (writeMutex) {
=======
>>>>>>> 65e33886

        if (index.contains(block.getNumber())) return;

        synchronized (mutex) {
            addInner(block);
        }

        fireNotEmpty();
    }

    @Override
    public void addOrReplace(BlockWrapper block) {
<<<<<<< HEAD
        awaitInit();
        exec1.push(Pair.of(block, true));
    }

    private void addOrReplaceImpl(BlockWrapper block) {
        synchronized (writeMutex) {
=======
>>>>>>> 65e33886

        synchronized (mutex) {
            if (!index.contains(block.getNumber())) {
                addInner(block);
            } else {
                replaceInner(block);
            }
        }
<<<<<<< HEAD
=======

        fireNotEmpty();
>>>>>>> 65e33886
    }

    private void replaceInner(BlockWrapper block) {
        blocks.put(block.getNumber(), block);
    }

    private void addInner(BlockWrapper block) {
        blocks.put(block.getNumber(), block);
        index.add(block.getNumber());
    }

    @Override
    public BlockWrapper poll() {
        return pollInner();
    }

    private BlockWrapper pollInner() {
        synchronized (mutex) {
            if (index.isEmpty()) {
                return null;
            }

            Long idx = index.poll();
            BlockWrapper block = blocks.get(idx);
            blocks.remove(idx);

            if (block == null) {
                logger.error("Block for index {} is null", idx);
            }

            return block;
        }
    }

    @Override
    public BlockWrapper peek() {
        synchronized (mutex) {
            if(index.isEmpty()) {
                return null;
            }

            Long idx = index.peek();
            return blocks.get(idx);
        }
    }

    @Override
    public BlockWrapper take() {
        takeLock.lock();
        try {
            BlockWrapper block;
            while (null == (block = pollInner())) {
                notEmpty.awaitUninterruptibly();
            }
            return block;
        } finally {
            takeLock.unlock();
        }
    }

    @Override
    public int size() {
        return index.size();
    }

    @Override
    public boolean isEmpty() {
        return index.isEmpty();
    }

    @Override
    public void clear() {
        blocks.clear();
        index.clear();
    }

    @Override
    public List<byte[]> filterExisting(final Collection<byte[]> hashList) {
        return (List<byte[]>) hashList;
    }

    @Override
    public List<BlockHeader> filterExistingHeaders(Collection<BlockHeader> headers) {
        return (List<BlockHeader>) headers;
    }

    @Override
    public boolean isBlockExist(byte[] hash) {
        return false;
    }

    @Override
    public void drop(byte[] nodeId, int scanLimit) {

        List<Long> removed = new ArrayList<>();

        synchronized (index) {

            boolean hasSent = false;

            for (Long idx : index) {
                BlockWrapper b = blocks.get(idx);

                if (!hasSent) {
                    hasSent = b.sentBy(nodeId);
                }
                if (hasSent) removed.add(idx);
            }

            blocks.keySet().removeAll(removed);
            index.removeAll(removed);
        }

        if (logger.isDebugEnabled()) {
            if (removed.isEmpty()) {
                logger.debug("0 blocks are dropped out");
            } else {
                logger.debug("{} blocks [{}..{}] are dropped out", removed.size(), removed.get(0), removed.get(removed.size() - 1));
            }
        }
    }

    @Override
    public long getLastNumber() {
        Long num = index.peekLast();
        return num == null ? 0 : num;
    }

    @Override
    public BlockWrapper peekLast() {

        synchronized (mutex) {
            Long num = index.peekLast();
            return blocks.get(num);
        }
    }

    @Override
    public void remove(BlockWrapper block) {

        synchronized (mutex) {

            BlockWrapper existing = blocks.get(block.getNumber());
            if (existing == null || !existing.equals(block))
                return;

            index.remove(block.getNumber());
            blocks.remove(block.getNumber());
        }
    }

    private void fireNotEmpty() {
        takeLock.lock();
        try {
            notEmpty.signalAll();
        } finally {
            takeLock.unlock();
        }
    }
}<|MERGE_RESOLUTION|>--- conflicted
+++ resolved
@@ -3,7 +3,8 @@
 import org.apache.commons.lang3.tuple.Pair;
 import org.ethereum.core.BlockHeader;
 import org.ethereum.core.BlockWrapper;
-<<<<<<< HEAD
+import org.ethereum.db.index.ArrayListIndex;
+import org.ethereum.db.index.Index;
 import org.ethereum.core.Transaction;
 import org.ethereum.datasource.mapdb.MapDBFactory;
 import org.ethereum.datasource.mapdb.Serializers;
@@ -11,10 +12,6 @@
 import org.ethereum.util.Functional;
 import org.mapdb.DB;
 import org.mapdb.Serializer;
-=======
-import org.ethereum.db.index.ArrayListIndex;
-import org.ethereum.db.index.Index;
->>>>>>> 65e33886
 import org.slf4j.Logger;
 import org.slf4j.LoggerFactory;
 
@@ -30,16 +27,6 @@
 
     private final static Logger logger = LoggerFactory.getLogger("blockqueue");
 
-<<<<<<< HEAD
-    private static final int READ_HITS_COMMIT_THRESHOLD = 1000;
-    private int readHits;
-
-    private final static String STORE_NAME = "blockqueue";
-    private final static String HASH_SET_NAME = "hashset";
-    private MapDBFactory mapDBFactory;
-
-=======
->>>>>>> 65e33886
     private Map<Long, BlockWrapper> blocks = Collections.synchronizedMap(new HashMap<Long, BlockWrapper>());
     private final Index index = new ArrayListIndex(Collections.<Long>emptyList());
 
@@ -86,100 +73,57 @@
 
     @Override
     public void addOrReplaceAll(Collection<BlockWrapper> blockList) {
-<<<<<<< HEAD
         awaitInit();
         for (BlockWrapper blockWrapper : blockList) {
             addOrReplace(blockWrapper);
         }
-//        synchronized (writeMutex) {
-//            List<Long> numbers = new ArrayList<>(blockList.size());
-//            Set<ByteArrayWrapper> newHashes = new HashSet<>();
-//            for (BlockWrapper b : blockList) {
-//
-//                if (!index.contains(b.getNumber())) {
-//
-//                    if (!numbers.contains(b.getNumber())) {
-//                        numbers.add(b.getNumber());
-//                        blocks.put(b.getNumber(), b);
-//                        newHashes.add(new ByteArrayWrapper(b.getHash()));
-//                    }
-//
-//                } else  {
-//                    replaceInner(b);
-//                }
+//        List<Long> numbers = new ArrayList<>(blockList.size());
+//        Map<Long, BlockWrapper> newBlocks = new HashMap<>();
+//
+//        for (BlockWrapper b : blockList) {
+//
+//            // do not add existing number to index
+//            if (!index.contains(b.getNumber()) &&
+//                    !numbers.contains(b.getNumber())) {
+//                numbers.add(b.getNumber());
 //            }
-//            hashes.addAll(newHashes);
-//
-//            logger.debug("Added: " + blockList.size() + ", BlockQueue size: " + blocks.size());
-//
-//            takeLock.lock();
-//            try {
-//                index.addAll(numbers);
-//                notEmpty.signalAll();
-//            } finally {
-//                takeLock.unlock();
-//            }
+//
+//            newBlocks.put(b.getNumber(), b);
 //        }
-//        db.commit();
-=======
-
-        List<Long> numbers = new ArrayList<>(blockList.size());
-        Map<Long, BlockWrapper> newBlocks = new HashMap<>();
-
-        for (BlockWrapper b : blockList) {
-
-            // do not add existing number to index
-            if (!index.contains(b.getNumber()) &&
-                    !numbers.contains(b.getNumber())) {
-                numbers.add(b.getNumber());
-            }
-
-            newBlocks.put(b.getNumber(), b);
-        }
-
-        synchronized (mutex) {
-            blocks.putAll(newBlocks);
-            index.addAll(numbers);
+//
+//        synchronized (mutex) {
+//            blocks.putAll(newBlocks);
+//            index.addAll(numbers);
+//        }
+//
+//        fireNotEmpty();
+//
+//        logger.debug("Added: " + blockList.size() + ", BlockQueue size: " + blocks.size());
+    }
+
+    @Override
+    public void add(BlockWrapper block) {
+        exec1.push(Pair.of(block, false));
+    }
+
+    public void addImpl(BlockWrapper block) {
+
+        if (index.contains(block.getNumber())) return;
+
+        synchronized (mutex) {
+            addInner(block);
         }
 
         fireNotEmpty();
-
-        logger.debug("Added: " + blockList.size() + ", BlockQueue size: " + blocks.size());
->>>>>>> 65e33886
-    }
-
-    @Override
-    public void add(BlockWrapper block) {
-<<<<<<< HEAD
-        exec1.push(Pair.of(block, false));
-    }
-
-    public void addImpl(BlockWrapper block) {
-        awaitInit();
-        synchronized (writeMutex) {
-=======
->>>>>>> 65e33886
-
-        if (index.contains(block.getNumber())) return;
-
-        synchronized (mutex) {
-            addInner(block);
-        }
-
-        fireNotEmpty();
     }
 
     @Override
     public void addOrReplace(BlockWrapper block) {
-<<<<<<< HEAD
         awaitInit();
         exec1.push(Pair.of(block, true));
     }
 
     private void addOrReplaceImpl(BlockWrapper block) {
-        synchronized (writeMutex) {
-=======
->>>>>>> 65e33886
 
         synchronized (mutex) {
             if (!index.contains(block.getNumber())) {
@@ -188,11 +132,8 @@
                 replaceInner(block);
             }
         }
-<<<<<<< HEAD
-=======
 
         fireNotEmpty();
->>>>>>> 65e33886
     }
 
     private void replaceInner(BlockWrapper block) {
