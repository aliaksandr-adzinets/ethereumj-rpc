--- conflicted
+++ resolved
@@ -9,7 +9,6 @@
 import org.ethereum.sync.listener.CompositeSyncListener;
 import org.ethereum.sync.listener.SyncListener;
 import org.ethereum.sync.listener.SyncListenerAdapter;
-import org.ethereum.sync.strategy.LongSync;
 import org.ethereum.sync.strategy.SyncStrategy;
 import org.slf4j.Logger;
 import org.slf4j.LoggerFactory;
@@ -17,12 +16,6 @@
 import org.springframework.stereotype.Component;
 
 import javax.annotation.PostConstruct;
-<<<<<<< HEAD
-=======
-import javax.annotation.Resource;
-import java.math.BigInteger;
-import java.util.*;
->>>>>>> 18951dc5
 import java.util.concurrent.*;
 
 import static org.ethereum.sync.SyncState.*;
@@ -57,15 +50,12 @@
     @Autowired
     ChannelManager channelManager;
 
-<<<<<<< HEAD
     @Autowired
     SyncStrategy longSync;
 
     @Autowired
     CompositeSyncListener compositeSyncListener;
 
-=======
->>>>>>> 18951dc5
     @PostConstruct
     public void init() {
 
