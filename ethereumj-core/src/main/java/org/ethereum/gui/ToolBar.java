--- conflicted
+++ resolved
@@ -27,15 +27,13 @@
     WalletWindow walletWindow = null;
     SerpentEditor serpentEditor = null;
 
-<<<<<<< HEAD
-=======
     JToggleButton editorToggle;
     JToggleButton logToggle;
     JToggleButton peersToggle;
     JToggleButton chainToggle;
     JToggleButton walletToggle;
 
->>>>>>> 6b22137c
+
     public ToolBar() throws HeadlessException {
 
         introLogger.info("");
@@ -96,26 +94,6 @@
         editorToggle.setBorderPainted(false);
         editorToggle.setFocusPainted(false);
         editorToggle.setCursor(new Cursor(Cursor.HAND_CURSOR));
-<<<<<<< HEAD
-		editorToggle.addItemListener(new ItemListener() {
-			@Override
-			public void itemStateChanged(ItemEvent e) {
-				if (e.getStateChange() == ItemEvent.SELECTED) {
-					SwingUtilities.invokeLater(new Runnable() {
-						public void run() {
-							if (serpentEditor == null)
-								serpentEditor = new SerpentEditor();
-							serpentEditor.setVisible(true);
-						}
-					});
-				} else if (e.getStateChange() == ItemEvent.DESELECTED) {
-					serpentEditor.setVisible(false);
-				}
-			}
-		});
-
-        JToggleButton logToggle = new JToggleButton();
-=======
         editorToggle.addItemListener(new ItemListener() {
             @Override
             public void itemStateChanged(ItemEvent e) {
@@ -132,8 +110,8 @@
                 }
             }
         });
+
         logToggle = new JToggleButton();
->>>>>>> 6b22137c
         logToggle.setIcon(image_2);
         logToggle.setToolTipText("Log Console");
         logToggle.setContentAreaFilled(true);
@@ -141,27 +119,6 @@
         logToggle.setBorderPainted(false);
         logToggle.setFocusPainted(false);
         logToggle.setCursor(new Cursor(Cursor.HAND_CURSOR));
-<<<<<<< HEAD
-		logToggle.addItemListener(new ItemListener() {
-			@Override
-			public void itemStateChanged(ItemEvent e) {
-
-				if (e.getStateChange() == ItemEvent.SELECTED) {
-					SwingUtilities.invokeLater(new Runnable() {
-						public void run() {
-							if (connectionConsoleWindow == null)
-								connectionConsoleWindow = new ConnectionConsoleWindow();
-							connectionConsoleWindow.setVisible(true);
-						}
-					});
-				} else if (e.getStateChange() == ItemEvent.DESELECTED) {
-					connectionConsoleWindow.setVisible(false);
-				}
-			}
-		});
-
-        JToggleButton peersToggle = new JToggleButton();
-=======
         logToggle.addItemListener(new ItemListener() {
             @Override
             public void itemStateChanged(ItemEvent e) {
@@ -179,8 +136,8 @@
                 }
             }
         });
+
         peersToggle = new JToggleButton();
->>>>>>> 6b22137c
         peersToggle.setIcon(image_3);
         peersToggle.setToolTipText("Peers");
         peersToggle.setContentAreaFilled(true);
@@ -204,6 +161,7 @@
                 }
             }
         });
+
         chainToggle = new JToggleButton();
         chainToggle.setIcon(image_4);
         chainToggle.setToolTipText("Block Chain");
@@ -212,27 +170,6 @@
         chainToggle.setBorderPainted(false);
         chainToggle.setFocusPainted(false);
         chainToggle.setCursor(new Cursor(Cursor.HAND_CURSOR));
-<<<<<<< HEAD
-		chainToggle.addItemListener(new ItemListener() {
-			@Override
-			public void itemStateChanged(ItemEvent e) {
-				if (e.getStateChange() == ItemEvent.SELECTED) {
-					SwingUtilities.invokeLater(new Runnable() {
-						public void run() {
-
-							if (blockChainWindow == null)
-								blockChainWindow = new BlockChainTable();
-							blockChainWindow.setVisible(true);
-						}
-					});
-				} else if (e.getStateChange() == ItemEvent.DESELECTED) {
-					blockChainWindow.setVisible(false);
-				}
-			}
-		});
-
-        JToggleButton walletToggle = new JToggleButton();
-=======
         chainToggle.addItemListener(new ItemListener() {
             @Override
             public void itemStateChanged(ItemEvent e) {
@@ -250,8 +187,8 @@
                 }
             }
         });
+
         walletToggle = new JToggleButton();
->>>>>>> 6b22137c
         walletToggle.setIcon(image_5);
         walletToggle.setToolTipText("Wallet");
         walletToggle.setContentAreaFilled(true);
@@ -259,25 +196,6 @@
         walletToggle.setBorderPainted(false);
         walletToggle.setFocusPainted(false);
         walletToggle.setCursor(new Cursor(Cursor.HAND_CURSOR));
-<<<<<<< HEAD
-		walletToggle.addItemListener(new ItemListener() {
-			@Override
-			public void itemStateChanged(ItemEvent e) {
-				if (e.getStateChange() == ItemEvent.SELECTED) {
-					SwingUtilities.invokeLater(new Runnable() {
-						public void run() {
-							if (walletWindow == null)
-								walletWindow = new WalletWindow();
-							walletWindow.setVisible(true);
-						}
-					});
-				} else if (e.getStateChange() == ItemEvent.DESELECTED) {
-					walletWindow.setVisible(false);
-				}
-
-			}
-		});
-=======
         walletToggle.addItemListener(
                 new ItemListener() {
                     @Override
@@ -297,7 +215,7 @@
                     }
                 }
         );
->>>>>>> 6b22137c
+
         cp.add(editorToggle);
         cp.add(logToggle);
         cp.add(peersToggle);
