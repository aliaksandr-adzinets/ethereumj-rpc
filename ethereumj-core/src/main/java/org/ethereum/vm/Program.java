--- conflicted
+++ resolved
@@ -473,19 +473,7 @@
             logger.info(msg.getType().name() + " for existing contract: address: [{}], outDataOffs: [{}], outDataSize: [{}]  ",
                     Hex.toHexString(contextAddress), msg.getOutDataOffs().longValue(), msg.getOutDataSize().longValue());
 
-<<<<<<< HEAD
         Repository trackRepository = result.getRepository().startTracking();
-=======
-        // 2.1 PERFORM THE GAS VALUE TX
-        // (THIS STAGE IS NOT REVERTED BY ANY EXCEPTION)
-        if (this.getGas().longValue() - msg.getGas().longValue() < 0) {
-            OutOfGasException ex = new OutOfGasException("Not enough gas for the internal call: fromAddress[%s], codeAddress[%s];",
-                    Hex.toHexString(senderAddress), Hex.toHexString(codeAddress));
-            gasLogger.info(ex.getMessage());
-            
-            throw ex;
-        }
->>>>>>> 9502982c
 
         // 2.1 PERFORM THE VALUE (endowment) PART
         BigInteger endowment = msg.getEndowment().value(); //TODO #POC9 add 1024 stack check <=
@@ -912,16 +900,14 @@
         final byte opCode = code[index];
         OpCode op = OpCode.code(opCode);
         if (op == null) {
-            throw Program.Exception.invalidOpCode(opCode);   
-        }
-
-<<<<<<< HEAD
+            throw Program.Exception.invalidOpCode(opCode);
+        }
+
+        final byte[] continuedCode;
+
         if (op == null) throw new IllegalOperationException("Invalid operation: " +
                 Hex.toHexString(code, index, 1));
 
-=======
-        final byte[] continuedCode;
->>>>>>> 9502982c
         switch(op) {
             case PUSH1:  case PUSH2:  case PUSH3:  case PUSH4:  case PUSH5:  case PUSH6:  case PUSH7:  case PUSH8:
             case PUSH9:  case PUSH10: case PUSH11: case PUSH12: case PUSH13: case PUSH14: case PUSH15: case PUSH16:
@@ -1007,7 +993,7 @@
 
     @SuppressWarnings("serial")
     public static class OutOfGasException extends RuntimeException {
-        
+
         public OutOfGasException(String message, Object... args) {
             super(format(message, args));
         }
@@ -1015,17 +1001,9 @@
 
     @SuppressWarnings("serial")
     public static class IllegalOperationException extends RuntimeException {
-<<<<<<< HEAD
-        public IllegalOperationException(String message) {
-            super(message);
-        }
-
-        public IllegalOperationException() {
-=======
-        
+
         public IllegalOperationException(String message, Object... args) {
             super(format(message, args));
->>>>>>> 9502982c
         }
     }
 
@@ -1039,7 +1017,7 @@
 
     @SuppressWarnings("serial")
     public static class StackTooSmallException extends RuntimeException {
-        
+
         public StackTooSmallException(String message, Object... args) {
             super(format(message, args));
         }
