--- conflicted
+++ resolved
@@ -61,13 +61,9 @@
     private ProgramInvokeFactory programInvokeFactory = new ProgramInvokeFactoryImpl();
 
     private ProgramOutListener listener;
-<<<<<<< HEAD
-    private ProgramTraceListener traceListener;
-=======
     private ProgramTraceListener traceListener = new ProgramTraceListener();
     private ProgramStorageChangeListener storageDiffListener = new ProgramStorageChangeListener();
     private CompositeProgramListener programListener = new CompositeProgramListener();
->>>>>>> 340eca13
 
     private Stack stack;
     private Memory memory;
@@ -131,11 +127,6 @@
         return result;
     }
 
-<<<<<<< HEAD
-    private <T extends ProgramListenerAware> T setupProgramListener(T traceListenerAware) {
-        traceListenerAware.setTraceListener(traceListener);
-        return traceListenerAware;
-=======
     private <T extends ProgramListenerAware> T setupProgramListener(T programListenerAware) {
         if (programListener.isEmpty()) {
             programListener.addListener(traceListener);
@@ -149,7 +140,6 @@
 
     public Map<DataWord, DataWord> getStorageDiff() {
         return storageDiffListener.getDiff();
->>>>>>> 340eca13
     }
 
     public byte getOp(int pc) {
