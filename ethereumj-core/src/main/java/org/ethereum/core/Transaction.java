package org.ethereum.core;

import org.ethereum.crypto.ECKey.ECDSASignature;
import org.ethereum.crypto.ECKey;
import org.ethereum.crypto.HashUtil;
import org.ethereum.util.ByteUtil;
import org.ethereum.util.RLP;
import org.ethereum.util.RLPItem;
import org.ethereum.util.RLPList;
import org.spongycastle.util.BigIntegers;

import java.security.SignatureException;
import java.util.Arrays;

/**
 * A transaction (formally, T ) is a single cryptographically 
 * signed instruction sent by an actor external to Ethereum. 
 * An external actor can be a person (via a mobile device or desktop computer) 
 * or could be from a piece of automated software running on a server. 
 * There are two types of transactions: those which result in message calls 
 * and those which result in the creation of new contracts.
 */
public class Transaction {

    private static final int CALL_SIZE = 9;
    private static final int CONTRACT_SIZE = 10;
	
    /* creation contract tx
     * [ nonce, endowment, 0, gasPrice, gasDeposit (for init), body, init, signature(v, r, s) ]
     * or simple send tx
     * [ nonce, value, receiveAddress, gasPrice, gasDeposit, data, signature(v, r, s) ]
     */
    
    /* SHA3 hash of the rlpEncoded transaction */
    private byte[] hash;

    /* a counter used to make sure each transaction can only be processed once */
    private byte[] nonce;

    /* the amount of ether to transfer (calculated as wei) */
    private byte[] value;

    /* the address of the destination account
     * In creation transaction the receive address is - 0 */
    private byte[] receiveAddress;   

	/* the amount of ether to pay as a transaction fee
	 * to the miner for each unit of gas */
    private byte[] gasPrice;

	/* the amount of "gas" to allow for the computation.
	 * Gas is the fuel of the computational engine; 
	 * every computational step taken and every byte added 
	 * to the state or transaction list consumes some gas. */
    private byte[] gasLimit;

	/* An unlimited size byte array specifying
	 * input [data] of the message call */ 
    private byte[] data;

	/* Initialisation code for a new contract */
    private byte[] init;

	/* the elliptic curve signature
	 * (including public key recovery bits) */
    private ECDSASignature signature;
    
    /* Tx in encoded form */
    private byte[] rlpEncodedSigned;
    private byte[] rlpEncoded;
    /* Indicates if this transaction has been parsed 
     * from the rlp-encoded data */
    private boolean parsed = false;

    public Transaction(byte[] rawData) {
        this.rlpEncodedSigned = rawData;
        parsed = false;
    }

    public Transaction(byte[] nonce, byte[] gasPrice, byte[] gas, byte[] recieveAddress, byte[] value, byte[] data) {
        this.nonce = nonce;
        this.gasPrice = gasPrice;
        this.gasLimit = gas;
        this.receiveAddress = recieveAddress;
        this.value = value;
        if(recieveAddress == null || receiveAddress.length == 0) {
        	this.init = data;
        } else {
        	this.data = data;
        }
        parsed = true;
    }


    // YP {Tn (nonce); Tp(pgas);   Tg(gaslimi);   Tt(reciver); Tv(value); Ti(init);  Tw; Tr; Ts}
    public void rlpParse(){

    	RLPList decodedTxList = RLP.decode2(rlpEncodedSigned);

    	RLPList transaction =  (RLPList) decodedTxList.get(0);


        this.nonce =          ((RLPItem) transaction.get(0)).getRLPData();
        this.gasPrice =       ((RLPItem) transaction.get(1)).getRLPData();
        this.gasLimit =       ((RLPItem) transaction.get(2)).getRLPData();
        this.receiveAddress = ((RLPItem) transaction.get(3)).getRLPData();
        this.value =          ((RLPItem) transaction.get(4)).getRLPData();
        this.data =           ((RLPItem) transaction.get(5)).getRLPData();

        if (transaction.size() == CALL_SIZE){  // Simple transaction
        	byte v =		((RLPItem) transaction.get(6)).getRLPData()[0];
            byte[] r =		((RLPItem) transaction.get(7)).getRLPData();
            byte[] s =		((RLPItem) transaction.get(8)).getRLPData();
            this.signature = ECDSASignature.fromComponents(r, s, v);
        } else if (transaction.size() == CONTRACT_SIZE){ // Contract creation transaction
            this.init =     ((RLPItem) transaction.get(6)).getRLPData();
            byte v =		((RLPItem) transaction.get(7)).getRLPData()[0];
            byte[] r =		((RLPItem) transaction.get(8)).getRLPData();
            byte[] s =		((RLPItem) transaction.get(9)).getRLPData();
            this.signature = ECDSASignature.fromComponents(r, s, v);
        } else throw new RuntimeException("Wrong tx data element list size");
        this.parsed = true;
    }

    public boolean isParsed() {
        return parsed;
    }

    public byte[] getHash() {

        if (!parsed) rlpParse();
        byte[] plainMsg = this.getEncoded();
        return HashUtil.sha3(plainMsg);
    }

    public byte[] getNonce() {
        if (!parsed) rlpParse();
        return nonce;
    }

    public byte[] getValue() {
        if (!parsed) rlpParse();
        return value;
    }

    public byte[] getReceiveAddress() {
        if (!parsed) rlpParse();
        return receiveAddress;
    }

    public byte[] getGasPrice() {
        if (!parsed) rlpParse();
        return gasPrice;
    }

    public byte[] getGasLimit() {
        if (!parsed) rlpParse();
        return gasLimit;
    }

    public byte[] getData() {
        if (!parsed) rlpParse();
        return data;
    }

    public byte[] getInit() {
        if (!parsed) rlpParse();
        return init;
    }

    public ECDSASignature getSignature() {
        if (!parsed) rlpParse();
        return signature;
    }
    
	public boolean isContract() {
		return this.receiveAddress.length == 0;
	}

	/********* 
	 * Crypto
	 */
    
	public ECKey getKey() {
		byte[] hash = this.getHash();	
		return ECKey.recoverFromSignature(signature.v, signature, hash, true);
	}
	
	public byte[] sender() {

        ECKey key = null;
        try {
            key  = ECKey.signatureToKey(getHash(), getSignature().toBase64());
        } catch (SignatureException e) {
            e.printStackTrace();
        }

        return key.getAddress();
    }

	public void sign(byte[] privKeyBytes) throws Exception {
		byte[] hash = this.getHash();
		ECKey key = ECKey.fromPrivate(privKeyBytes).decompress();
		this.signature = key.sign(hash);
	}

    @Override
    public String toString() {
        if (!parsed) rlpParse();
<<<<<<< HEAD
        return "TransactionData [" +  " hash=" + Utils.toHexString(hash) +
                "  nonce=" + Utils.toHexString(nonce) +
                ", gasPrice=" + Utils.toHexString(gasPrice) +
                ", gas=" + Utils.toHexString(gasLimit) +
                ", receiveAddress=" + Utils.toHexString(receiveAddress) +
                ", value=" + Utils.toHexString(value) +
                ", data=" + Utils.toHexString(data) +
                ", init=" + Utils.toHexString(init) +
                ", signatureV=" + signature.v +
                ", signatureR=" + Utils.toHexString(BigIntegers.asUnsignedByteArray(signature.r)) +
                ", signatureS=" + Utils.toHexString(BigIntegers.asUnsignedByteArray(signature.s)) +
=======
        return "TransactionData [" +  " hash=" + ByteUtil.toHexString(hash) +
                "  nonce=" + ByteUtil.toHexString(nonce) +
                ", value=" + ByteUtil.toHexString(value) +
                ", receiveAddress=" + ByteUtil.toHexString(receiveAddress) +
                ", gasPrice=" + ByteUtil.toHexString(gasPrice) +
                ", gas=" + ByteUtil.toHexString(gasLimit) +
                ", data=" + ByteUtil.toHexString(data) +
                ", init=" + ByteUtil.toHexString(init) +
                ", signatureV=" + signature.v +
                ", signatureR=" + ByteUtil.toHexString(signature.r.toByteArray()) +
                ", signatureS=" + ByteUtil.toHexString(signature.s.toByteArray()) +
>>>>>>> f352d305
                ']';
    }
    
    /**
     *  For signature games you have to keep also
     *  rlp of the transaction without any signature data
     */
    public byte[] getEncoded(){

        // YP {Tn (nonce); Tp(pgas);   Tg(gaslimi);   Tt(reciver); Tv(value); Ti(init);  Tw; Tr; Ts}

        if (rlpEncoded != null) return rlpEncoded;

        byte[] nonce 				= RLP.encodeElement(this.nonce);
        byte[] gasPrice 			= RLP.encodeElement(this.gasPrice);
        byte[] gasLimit 			= RLP.encodeElement(this.gasLimit);
        byte[] receiveAddress 		= RLP.encodeElement(this.receiveAddress);
        byte[] value 				= RLP.encodeElement(this.value);
        byte[] data 				= RLP.encodeElement(this.data);

        if(Arrays.equals(this.receiveAddress, new byte[0])) {
            byte[] init 			= RLP.encodeElement(this.init);
            this.rlpEncoded = RLP.encodeList(nonce, gasPrice, gasLimit, receiveAddress, value, 
                    data, init);
        } else {
            this.rlpEncoded = RLP.encodeList(nonce, gasPrice, gasLimit, receiveAddress, value, 
                    data);
        }
        return rlpEncoded;
    }

    public byte[] getEncodedSigned() {

        if(rlpEncodedSigned != null) return rlpEncodedSigned;

        byte[] nonce 				= RLP.encodeElement(this.nonce);
        byte[] gasPrice 			= RLP.encodeElement(this.gasPrice);
        byte[] gasLimit 			= RLP.encodeElement(this.gasLimit);
        byte[] receiveAddress 		= RLP.encodeElement(this.receiveAddress);
        byte[] value 				= RLP.encodeElement(this.value);
        byte[] data 				= RLP.encodeElement(this.data);

<<<<<<< HEAD
    	byte[] v = RLP.encodeByte(signature.v);
    	byte[] rBytes = BigIntegers.asUnsignedByteArray(signature.r);
    	System.out.println(Hex.toHexString(rBytes));
    	byte[] r = RLP.encodeElement(rBytes);
    	byte[] sBytes = BigIntegers.asUnsignedByteArray(signature.s);
    	System.out.println(Hex.toHexString(sBytes));
    	byte[] s = RLP.encodeElement(sBytes);
=======
    	byte[] v = RLP.encodeByte( signature.v );
    	byte[] r = RLP.encodeElement(BigIntegers.asUnsignedByteArray(signature.r));
    	byte[] s = RLP.encodeElement(BigIntegers.asUnsignedByteArray(signature.s));
>>>>>>> f352d305

        if(Arrays.equals(this.receiveAddress, new byte[0])) {
            byte[] init 			= RLP.encodeElement(this.init);
            this.rlpEncodedSigned = RLP.encodeList(nonce, gasPrice, gasLimit, receiveAddress, value, 
                     data, init, v, r, s);
        } else {
            this.rlpEncodedSigned = RLP.encodeList(nonce, gasPrice, gasLimit, receiveAddress, value, 
                    data, v, r, s);
        }
        return rlpEncodedSigned;
    }
}<|MERGE_RESOLUTION|>--- conflicted
+++ resolved
@@ -9,7 +9,6 @@
 import org.ethereum.util.RLPList;
 import org.spongycastle.util.BigIntegers;
 
-import java.security.SignatureException;
 import java.util.Arrays;
 
 /**
@@ -30,7 +29,7 @@
      * or simple send tx
      * [ nonce, value, receiveAddress, gasPrice, gasDeposit, data, signature(v, r, s) ]
      */
-    
+
     /* SHA3 hash of the rlpEncoded transaction */
     private byte[] hash;
 
@@ -42,29 +41,29 @@
 
     /* the address of the destination account
      * In creation transaction the receive address is - 0 */
-    private byte[] receiveAddress;   
-
-	/* the amount of ether to pay as a transaction fee
-	 * to the miner for each unit of gas */
+    private byte[] receiveAddress;
+
+    /* the amount of ether to pay as a transaction fee
+     * to the miner for each unit of gas */
     private byte[] gasPrice;
 
-	/* the amount of "gas" to allow for the computation.
-	 * Gas is the fuel of the computational engine; 
-	 * every computational step taken and every byte added 
-	 * to the state or transaction list consumes some gas. */
+    /* the amount of "gas" to allow for the computation.
+     * Gas is the fuel of the computational engine;
+     * every computational step taken and every byte added
+     * to the state or transaction list consumes some gas. */
     private byte[] gasLimit;
 
-	/* An unlimited size byte array specifying
-	 * input [data] of the message call */ 
+    /* An unlimited size byte array specifying
+     * input [data] of the message call */
     private byte[] data;
 
-	/* Initialisation code for a new contract */
+    /* Initialisation code for a new contract */
     private byte[] init;
 
-	/* the elliptic curve signature
-	 * (including public key recovery bits) */
+    /* the elliptic curve signature
+     * (including public key recovery bits) */
     private ECDSASignature signature;
-    
+
     /* Tx in encoded form */
     private byte[] rlpEncodedSigned;
     private byte[] rlpEncoded;
@@ -84,21 +83,19 @@
         this.receiveAddress = recieveAddress;
         this.value = value;
         if(recieveAddress == null || receiveAddress.length == 0) {
-        	this.init = data;
+            this.init = data;
         } else {
-        	this.data = data;
+            this.data = data;
         }
         parsed = true;
     }
 
-
-    // YP {Tn (nonce); Tp(pgas);   Tg(gaslimi);   Tt(reciver); Tv(value); Ti(init);  Tw; Tr; Ts}
     public void rlpParse(){
 
-    	RLPList decodedTxList = RLP.decode2(rlpEncodedSigned);
-
-    	RLPList transaction =  (RLPList) decodedTxList.get(0);
-
+        RLPList decodedTxList = RLP.decode2(rlpEncodedSigned);
+        RLPList transaction =  (RLPList) decodedTxList.get(0);
+
+        this.hash  = HashUtil.sha3(rlpEncodedSigned);
 
         this.nonce =          ((RLPItem) transaction.get(0)).getRLPData();
         this.gasPrice =       ((RLPItem) transaction.get(1)).getRLPData();
@@ -108,7 +105,7 @@
         this.data =           ((RLPItem) transaction.get(5)).getRLPData();
 
         if (transaction.size() == CALL_SIZE){  // Simple transaction
-        	byte v =		((RLPItem) transaction.get(6)).getRLPData()[0];
+            byte v =		((RLPItem) transaction.get(6)).getRLPData()[0];
             byte[] r =		((RLPItem) transaction.get(7)).getRLPData();
             byte[] s =		((RLPItem) transaction.get(8)).getRLPData();
             this.signature = ECDSASignature.fromComponents(r, s, v);
@@ -172,54 +169,39 @@
         if (!parsed) rlpParse();
         return signature;
     }
-    
-	public boolean isContract() {
-		return this.receiveAddress.length == 0;
-	}
-
-	/********* 
-	 * Crypto
-	 */
-    
-	public ECKey getKey() {
-		byte[] hash = this.getHash();	
-		return ECKey.recoverFromSignature(signature.v, signature, hash, true);
-	}
-	
-	public byte[] sender() {
-
-        ECKey key = null;
-        try {
-            key  = ECKey.signatureToKey(getHash(), getSignature().toBase64());
-        } catch (SignatureException e) {
-            e.printStackTrace();
-        }
-
-        return key.getAddress();
-    }
-
-	public void sign(byte[] privKeyBytes) throws Exception {
-		byte[] hash = this.getHash();
-		ECKey key = ECKey.fromPrivate(privKeyBytes).decompress();
-		this.signature = key.sign(hash);
-	}
+
+    public boolean isContract() {
+        return this.receiveAddress.length == 0;
+    }
+
+    /*********
+     * Crypto
+     */
+
+    public ECKey getKey() {
+        byte[] hash = this.getHash();
+        return ECKey.recoverFromSignature(signature.v, signature, hash, true);
+    }
+
+    public byte[] sender() {
+        ECKey eckey = this.getKey();
+        // Validate the returned key.
+        // Return null if public key isn't in a correct format
+        if (!eckey.isPubKeyCanonical()) {
+            return null;
+        }
+        return eckey.getAddress();
+    }
+
+    public void sign(byte[] privKeyBytes) throws Exception {
+        byte[] hash = this.getHash();
+        ECKey key = ECKey.fromPrivate(privKeyBytes).decompress();
+        this.signature = key.sign(hash);
+    }
 
     @Override
     public String toString() {
         if (!parsed) rlpParse();
-<<<<<<< HEAD
-        return "TransactionData [" +  " hash=" + Utils.toHexString(hash) +
-                "  nonce=" + Utils.toHexString(nonce) +
-                ", gasPrice=" + Utils.toHexString(gasPrice) +
-                ", gas=" + Utils.toHexString(gasLimit) +
-                ", receiveAddress=" + Utils.toHexString(receiveAddress) +
-                ", value=" + Utils.toHexString(value) +
-                ", data=" + Utils.toHexString(data) +
-                ", init=" + Utils.toHexString(init) +
-                ", signatureV=" + signature.v +
-                ", signatureR=" + Utils.toHexString(BigIntegers.asUnsignedByteArray(signature.r)) +
-                ", signatureS=" + Utils.toHexString(BigIntegers.asUnsignedByteArray(signature.s)) +
-=======
         return "TransactionData [" +  " hash=" + ByteUtil.toHexString(hash) +
                 "  nonce=" + ByteUtil.toHexString(nonce) +
                 ", value=" + ByteUtil.toHexString(value) +
@@ -231,17 +213,14 @@
                 ", signatureV=" + signature.v +
                 ", signatureR=" + ByteUtil.toHexString(signature.r.toByteArray()) +
                 ", signatureS=" + ByteUtil.toHexString(signature.s.toByteArray()) +
->>>>>>> f352d305
                 ']';
     }
-    
+
     /**
      *  For signature games you have to keep also
      *  rlp of the transaction without any signature data
      */
     public byte[] getEncoded(){
-
-        // YP {Tn (nonce); Tp(pgas);   Tg(gaslimi);   Tt(reciver); Tv(value); Ti(init);  Tw; Tr; Ts}
 
         if (rlpEncoded != null) return rlpEncoded;
 
@@ -254,10 +233,10 @@
 
         if(Arrays.equals(this.receiveAddress, new byte[0])) {
             byte[] init 			= RLP.encodeElement(this.init);
-            this.rlpEncoded = RLP.encodeList(nonce, gasPrice, gasLimit, receiveAddress, value, 
+            this.rlpEncoded = RLP.encodeList(nonce, gasPrice, gasLimit, receiveAddress, value,
                     data, init);
         } else {
-            this.rlpEncoded = RLP.encodeList(nonce, gasPrice, gasLimit, receiveAddress, value, 
+            this.rlpEncoded = RLP.encodeList(nonce, gasPrice, gasLimit, receiveAddress, value,
                     data);
         }
         return rlpEncoded;
@@ -274,26 +253,16 @@
         byte[] value 				= RLP.encodeElement(this.value);
         byte[] data 				= RLP.encodeElement(this.data);
 
-<<<<<<< HEAD
-    	byte[] v = RLP.encodeByte(signature.v);
-    	byte[] rBytes = BigIntegers.asUnsignedByteArray(signature.r);
-    	System.out.println(Hex.toHexString(rBytes));
-    	byte[] r = RLP.encodeElement(rBytes);
-    	byte[] sBytes = BigIntegers.asUnsignedByteArray(signature.s);
-    	System.out.println(Hex.toHexString(sBytes));
-    	byte[] s = RLP.encodeElement(sBytes);
-=======
-    	byte[] v = RLP.encodeByte( signature.v );
-    	byte[] r = RLP.encodeElement(BigIntegers.asUnsignedByteArray(signature.r));
-    	byte[] s = RLP.encodeElement(BigIntegers.asUnsignedByteArray(signature.s));
->>>>>>> f352d305
+        byte[] v = RLP.encodeByte( signature.v );
+        byte[] r = RLP.encodeElement(BigIntegers.asUnsignedByteArray(signature.r));
+        byte[] s = RLP.encodeElement(BigIntegers.asUnsignedByteArray(signature.s));
 
         if(Arrays.equals(this.receiveAddress, new byte[0])) {
             byte[] init 			= RLP.encodeElement(this.init);
-            this.rlpEncodedSigned = RLP.encodeList(nonce, gasPrice, gasLimit, receiveAddress, value, 
-                     data, init, v, r, s);
+            this.rlpEncodedSigned = RLP.encodeList(nonce, gasPrice, gasLimit, receiveAddress, value,
+                    data, init, v, r, s);
         } else {
-            this.rlpEncodedSigned = RLP.encodeList(nonce, gasPrice, gasLimit, receiveAddress, value, 
+            this.rlpEncodedSigned = RLP.encodeList(nonce, gasPrice, gasLimit, receiveAddress, value,
                     data, v, r, s);
         }
         return rlpEncodedSigned;
