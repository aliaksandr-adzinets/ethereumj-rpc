--- conflicted
+++ resolved
@@ -21,23 +21,6 @@
     private final List<TransactionReceipt> receipts;
     private final List<TransactionExecutionSummary> summaries;
     private BigInteger totalDifficulty = BigInteger.ZERO;
-
-    public BlockSummary(byte[] rlp) {
-        RLPList summary = (RLPList) RLP.decode2(rlp).get(0);
-
-        this.block = new Block(summary.get(0).getRLPData());
-        this.rewards = decodeRewards((RLPList) summary.get(1));
-        this.summaries = decodeSummaries((RLPList) summary.get(2));
-        this.receipts = new ArrayList<>();
-
-        Map<String, TransactionReceipt> receiptByTxHash = decodeReceipts((RLPList) summary.get(3));
-        for (Transaction tx : this.block.getTransactionsList()) {
-            TransactionReceipt receipt = receiptByTxHash.get(toHexString(tx.getHash()));
-            receipt.setTransaction(tx);
-
-            this.receipts.add(receipt);
-        }
-    }
 
     public BlockSummary(Block block, Map<byte[], BigInteger> rewards, List<TransactionReceipt> receipts, List<TransactionExecutionSummary> summaries) {
         this.block = block;
@@ -65,138 +48,11 @@
         return rewards;
     }
 
-<<<<<<< HEAD
-    public byte[] getEncoded() {
-        return RLP.encodeList(
-                block.getEncoded(),
-                encodeRewards(rewards),
-                encodeSummaries(summaries),
-                encodeReceipts(receipts)
-        );
-    }
-
-    private static <T> byte[] encodeList(List<T> entries, Functional.Function<T, byte[]> encoder) {
-        byte[][] result = new byte[entries.size()][];
-        for (int i = 0; i < entries.size(); i++) {
-            result[i] = encoder.apply(entries.get(i));
-        }
-
-        return RLP.encodeList(result);
-    }
-
-    private static <T> List<T> decodeList(RLPList list, Functional.Function<byte[], T> decoder) {
-        List<T> result = new ArrayList<>();
-        for (RLPElement item : list) {
-            result.add(decoder.apply(item.getRLPData()));
-        }
-        return result;
-    }
-
-    private static <K, V> byte[] encodeMap(Map<K, V> map, Functional.Function<K, byte[]> keyEncoder, Functional.Function<V, byte[]> valueEncoder) {
-        byte[][] result = new byte[map.size()][];
-        int i = 0;
-        for (Map.Entry<K, V> entry : map.entrySet()) {
-            byte[] key = keyEncoder.apply(entry.getKey());
-            byte[] value = valueEncoder.apply(entry.getValue());
-            result[i++] = RLP.encodeList(key, value);
-        }
-        return RLP.encodeList(result);
-    }
-
-    private static <K, V> Map<K, V> decodeMap(RLPList list, Functional.Function<byte[], K> keyDecoder, Functional.Function<byte[], V> valueDecoder) {
-        Map<K, V> result = new HashMap<>();
-        for (RLPElement entry : list) {
-            K key = keyDecoder.apply(((RLPList) entry).get(0).getRLPData());
-            V value = valueDecoder.apply(((RLPList) entry).get(1).getRLPData());
-            result.put(key, value);
-        }
-        return result;
-    }
-
-    private static byte[] encodeSummaries(final List<TransactionExecutionSummary> summaries) {
-        return encodeList(summaries, new Functional.Function<TransactionExecutionSummary, byte[]>() {
-            @Override
-            public byte[] apply(TransactionExecutionSummary summary) {
-                return summary.getEncoded();
-            }
-        });
-    }
-
-    private static List<TransactionExecutionSummary> decodeSummaries(RLPList summaries) {
-        return decodeList(summaries, new Functional.Function<byte[], TransactionExecutionSummary>() {
-            @Override
-            public TransactionExecutionSummary apply(byte[] encoded) {
-                return new TransactionExecutionSummary(encoded);
-            }
-        });
-    }
-
-    private static byte[] encodeReceipts(List<TransactionReceipt> receipts) {
-        Map<String, TransactionReceipt> receiptByTxHash = new HashMap<>();
-        for (TransactionReceipt receipt : receipts) {
-            receiptByTxHash.put(toHexString(receipt.getTransaction().getHash()), receipt);
-        }
-
-        return encodeMap(receiptByTxHash, new Functional.Function<String, byte[]>() {
-            @Override
-            public byte[] apply(String txHash) {
-                return RLP.encodeString(txHash);
-            }
-        }, new Functional.Function<TransactionReceipt, byte[]>() {
-            @Override
-            public byte[] apply(TransactionReceipt receipt) {
-                return receipt.getEncoded();
-            }
-        });
-    }
-
-    private static Map<String, TransactionReceipt> decodeReceipts(RLPList receipts) {
-        return decodeMap(receipts, new Functional.Function<byte[], String>() {
-            @Override
-            public String apply(byte[] bytes) {
-                return new String(bytes);
-            }
-        }, new Functional.Function<byte[], TransactionReceipt>() {
-            @Override
-            public TransactionReceipt apply(byte[] encoded) {
-                return new TransactionReceipt(encoded);
-            }
-        });
-    }
-
-    private static byte[] encodeRewards(Map<byte[], BigInteger> rewards) {
-        return encodeMap(rewards, new Functional.Function<byte[], byte[]>() {
-            @Override
-            public byte[] apply(byte[] bytes) {
-                return RLP.encodeElement(bytes);
-            }
-        }, new Functional.Function<BigInteger, byte[]>() {
-            @Override
-            public byte[] apply(BigInteger reward) {
-                return RLP.encodeBigInteger(reward);
-            }
-        });
-    }
-
-    private static Map<byte[], BigInteger> decodeRewards(RLPList rewards) {
-        return decodeMap(rewards, new Functional.Function<byte[], byte[]>() {
-            @Override
-            public byte[] apply(byte[] bytes) {
-                return bytes;
-            }
-        }, new Functional.Function<byte[], BigInteger>() {
-            @Override
-            public BigInteger apply(byte[] bytes) {
-                return isEmpty(bytes) ? BigInteger.ZERO : new BigInteger(1, bytes);
-            }
-        });
-=======
     public void setTotalDifficulty(BigInteger totalDifficulty) {
         this.totalDifficulty = totalDifficulty;
     }
 
     public BigInteger getTotalDifficulty() {
         return totalDifficulty;
->>>>>>> ca8458a1
     }
 }