package org.ethereum.core;

import org.ethereum.crypto.HashUtil;
import org.ethereum.util.RLP;
import org.ethereum.util.RLPList;
import org.ethereum.util.Utils;
import org.spongycastle.util.Arrays;
import org.spongycastle.util.BigIntegers;

import java.math.BigInteger;
import java.util.List;

import static org.ethereum.config.Constants.*;
import static org.ethereum.config.SystemProperties.CONFIG;
import static org.ethereum.crypto.HashUtil.EMPTY_TRIE_HASH;
import static org.ethereum.util.BIUtil.max;
import static org.ethereum.util.ByteUtil.toHexString;

/**
 * Block header is a value object containing
 * the basic information of a block
 */
public class BlockHeader {


    /* The SHA3 256-bit hash of the parent block, in its entirety */
    private byte[] parentHash;
    /* The SHA3 256-bit hash of the uncles list portion of this block */
    private byte[] unclesHash;
    /* The 160-bit address to which all fees collected from the
     * successful mining of this block be transferred; formally */
    private byte[] coinbase;
    /* The SHA3 256-bit hash of the root node of the state trie,
     * after all transactions are executed and finalisations applied */
    private byte[] stateRoot;
    /* The SHA3 256-bit hash of the root node of the trie structure
     * populated with each transaction in the transaction
     * list portion, the trie is populate by [key, val] --> [rlp(index), rlp(tx_recipe)]
     * of the block */
    private byte[] txTrieRoot;
    /* The SHA3 256-bit hash of the root node of the trie structure
     * populated with each transaction recipe in the transaction recipes
     * list portion, the trie is populate by [key, val] --> [rlp(index), rlp(tx_recipe)]
     * of the block */
    private byte[] receiptTrieRoot;

    /*todo: comment it when you know what the fuck it is*/
    private byte[] logsBloom;
    /* A scalar value corresponding to the difficulty level of this block.
     * This can be calculated from the previous block’s difficulty level
     * and the timestamp */
    private byte[] difficulty;
    /* A scalar value equal to the reasonable output of Unix's time()
     * at this block's inception */
    private long timestamp;
    /* A scalar value equal to the number of ancestor blocks.
     * The genesis block has a number of zero */
    private long number;
    /* A scalar value equal to the current limit of gas expenditure per block */
    private byte[] gasLimit;
    /* A scalar value equal to the total gas used in transactions in this block */
    private long gasUsed;


    private byte[] mixHash;

    /* An arbitrary byte array containing data relevant to this block.
     * With the exception of the genesis block, this must be 32 bytes or fewer */
    private byte[] extraData;
    /* A 256-bit hash which proves that a sufficient amount
     * of computation has been carried out on this block */
    private byte[] nonce;

    public BlockHeader(byte[] encoded) {
        this((RLPList) RLP.decode2(encoded).get(0));
    }

    public BlockHeader(RLPList rlpHeader) {

        this.parentHash = rlpHeader.get(0).getRLPData();
        this.unclesHash = rlpHeader.get(1).getRLPData();
        this.coinbase = rlpHeader.get(2).getRLPData();
        this.stateRoot = rlpHeader.get(3).getRLPData();

        this.txTrieRoot = rlpHeader.get(4).getRLPData();
        if (this.txTrieRoot == null)
            this.txTrieRoot = EMPTY_TRIE_HASH;

        this.receiptTrieRoot = rlpHeader.get(5).getRLPData();
        if (this.receiptTrieRoot == null)
            this.receiptTrieRoot = EMPTY_TRIE_HASH;

        this.logsBloom = rlpHeader.get(6).getRLPData();
        this.difficulty = rlpHeader.get(7).getRLPData();

        byte[] nrBytes = rlpHeader.get(8).getRLPData();
        byte[] glBytes = rlpHeader.get(9).getRLPData();
        byte[] guBytes = rlpHeader.get(10).getRLPData();
        byte[] tsBytes = rlpHeader.get(11).getRLPData();

        this.number = nrBytes == null ? 0 : (new BigInteger(1, nrBytes)).longValue();

        this.gasLimit = glBytes;
        this.gasUsed = guBytes == null ? 0 : (new BigInteger(1, guBytes)).longValue();
        this.timestamp = tsBytes == null ? 0 : (new BigInteger(1, tsBytes)).longValue();

        this.extraData = rlpHeader.get(12).getRLPData();
        this.mixHash = rlpHeader.get(13).getRLPData();
        this.nonce = rlpHeader.get(14).getRLPData();
    }

    public BlockHeader(byte[] parentHash, byte[] unclesHash, byte[] coinbase,
                       byte[] logsBloom, byte[] difficulty, long number,
                       byte[] gasLimit, long gasUsed, long timestamp,
                       byte[] extraData, byte[] mixHash, byte[] nonce) {
        this.parentHash = parentHash;
        this.unclesHash = unclesHash;
        this.coinbase = coinbase;
        this.logsBloom = logsBloom;
        this.difficulty = difficulty;
        this.number = number;
        this.gasLimit = gasLimit;
        this.gasUsed = gasUsed;
        this.timestamp = timestamp;
        this.extraData = extraData;
        this.mixHash = mixHash;
        this.nonce = nonce;
        this.stateRoot = HashUtil.EMPTY_TRIE_HASH;
    }

    public boolean isGenesis() {
        return this.getNumber() == Genesis.NUMBER;
    }

    public byte[] getParentHash() {
        return parentHash;
    }

    public byte[] getUnclesHash() {
        return unclesHash;
    }

    public void setUnclesHash(byte[] unclesHash) {
        this.unclesHash = unclesHash;
    }

    public byte[] getCoinbase() {
        return coinbase;
    }

    public void setCoinbase(byte[] coinbase) {
        this.coinbase = coinbase;
    }

    public byte[] getStateRoot() {
        return stateRoot;
    }

    public void setStateRoot(byte[] stateRoot) {
        this.stateRoot = stateRoot;
    }

    public byte[] getTxTrieRoot() {
        return txTrieRoot;
    }

    public void setReceiptsRoot(byte[] receiptTrieRoot) {
        this.receiptTrieRoot = receiptTrieRoot;
    }

    public byte[] getReceiptsRoot() {
        return receiptTrieRoot;
    }

    public void setTransactionsRoot(byte[] stateRoot) {
        this.txTrieRoot = stateRoot;
    }


    public byte[] getLogsBloom() {
        return logsBloom;
    }

    public byte[] getDifficulty() {
        return difficulty;
    }

    public BigInteger getDifficultyBI() {
        return new BigInteger(1, difficulty);
    }


    public void setDifficulty(byte[] difficulty) {
        this.difficulty = difficulty;
    }

    public long getTimestamp() {
        return timestamp;
    }

    public void setTimestamp(long timestamp) {
        this.timestamp = timestamp;
    }

    public long getNumber() {
        return number;
    }

    public void setNumber(long number) {
        this.number = number;
    }

    public byte[] getGasLimit() {
        return gasLimit;
    }

    public void setGasLimit(byte[] gasLimit) {
        this.gasLimit = gasLimit;
    }

    public long getGasUsed() {
        return gasUsed;
    }

    public void setGasUsed(long gasUsed) {
        this.gasUsed = gasUsed;
    }

    public byte[] getMixHash() {
        return mixHash;
    }

    public void setMixHash(byte[] mixHash) {
        this.mixHash = mixHash;
    }

    public byte[] getExtraData() {
        return extraData;
    }

    public byte[] getNonce() {
        return nonce;
    }

    public void setNonce(byte[] nonce) {
        this.nonce = nonce;
    }

    public void setLogsBloom(byte[] logsBloom) {
        this.logsBloom = logsBloom;
    }

    public void setExtraData(byte[] extraData) {
        this.extraData = extraData;
    }

    public byte[] getHash() {
        return HashUtil.sha3(getEncoded());
    }

    public byte[] getEncoded() {
        return this.getEncoded(true); // with nonce
    }

    public byte[] getEncodedWithoutNonce() {
        return this.getEncoded(false);
    }

    public byte[] getEncoded(boolean withNonce) {
        byte[] parentHash = RLP.encodeElement(this.parentHash);

        byte[] unclesHash = RLP.encodeElement(this.unclesHash);
        byte[] coinbase = RLP.encodeElement(this.coinbase);

        byte[] stateRoot = RLP.encodeElement(this.stateRoot);

        if (txTrieRoot == null) this.txTrieRoot = EMPTY_TRIE_HASH;
        byte[] txTrieRoot = RLP.encodeElement(this.txTrieRoot);

        if (receiptTrieRoot == null) this.receiptTrieRoot = EMPTY_TRIE_HASH;
        byte[] receiptTrieRoot = RLP.encodeElement(this.receiptTrieRoot);

        byte[] logsBloom = RLP.encodeElement(this.logsBloom);
        byte[] difficulty = RLP.encodeElement(this.difficulty);
        byte[] number = RLP.encodeBigInteger(BigInteger.valueOf(this.number));
        byte[] gasLimit = RLP.encodeElement(this.gasLimit);
        byte[] gasUsed = RLP.encodeBigInteger(BigInteger.valueOf(this.gasUsed));
        byte[] timestamp = RLP.encodeBigInteger(BigInteger.valueOf(this.timestamp));

        byte[] extraData = RLP.encodeElement(this.extraData);
        if (withNonce) {
            byte[] mixHash = RLP.encodeElement(this.mixHash);
            byte[] nonce = RLP.encodeElement(this.nonce);
            return RLP.encodeList(parentHash, unclesHash, coinbase,
                    stateRoot, txTrieRoot, receiptTrieRoot, logsBloom, difficulty, number,
                    gasLimit, gasUsed, timestamp, extraData, mixHash, nonce);
        } else {
            return RLP.encodeList(parentHash, unclesHash, coinbase,
                    stateRoot, txTrieRoot, receiptTrieRoot, logsBloom, difficulty, number,
                    gasLimit, gasUsed, timestamp, extraData);
        }
    }

    public byte[] getUnclesEncoded(List<BlockHeader> uncleList) {

        byte[][] unclesEncoded = new byte[uncleList.size()][];
        int i = 0;
        for (BlockHeader uncle : uncleList) {
            unclesEncoded[i] = uncle.getEncoded();
            ++i;
        }
        return RLP.encodeList(unclesEncoded);
    }

    public byte[] getPowBoundary() {
        return BigIntegers.asUnsignedByteArray(32, BigInteger.ONE.shiftLeft(256).divide(getDifficultyBI()));
    }

    public byte[] calcPowValue() {

        // nonce bytes are expected in Little Endian order, reverting
        byte[] nonceReverted = Arrays.reverse(nonce);
        byte[] hashWithoutNonce = HashUtil.sha3(getEncodedWithoutNonce());

        byte[] seed = Arrays.concatenate(hashWithoutNonce, nonceReverted);
        byte[] seedHash = HashUtil.sha512(seed);

        byte[] concat = Arrays.concatenate(seedHash, mixHash);
        return HashUtil.sha3(concat);
    }

    public BigInteger calcDifficulty(BlockHeader parent) {

        BigInteger pd = parent.getDifficultyBI();
        BigInteger quotient = pd.divide(DIFFICULTY_BOUND_DIVISOR);

        BigInteger sign;
        if (isHomestead()) {
<<<<<<< HEAD
            // block_diff = parent_diff + parent_diff // 2048 * max(1 - 2 * (block_timestamp - parent_timestamp) // 16, -99)
            sign = BigInteger.valueOf(Math.max(1 - 2 * (timestamp - parent.timestamp) / 16, -99));
        } else {
            // block_diff = parent_diff + parent_diff // 2048 * (1 if block_timestamp - parent_timestamp < 13 else -1)
            sign = BigInteger.valueOf(timestamp >= parent.timestamp + DURATION_LIMIT ? -1 : 1);
=======
            // block_diff = parent_diff + parent_diff // 2048 * max(1 - (block_timestamp - parent_timestamp) // 10, -99)
            sign = BigInteger.valueOf(Math.max(1 - (timestamp - parent.timestamp) / 10, -99));
        } else {
            // block_diff = parent_diff + parent_diff // 2048 * (1 if block_timestamp - parent_timestamp < 13 else -1)
            sign = BigInteger.valueOf(timestamp >= parent.timestamp + getDURATION_LIMIT() ? -1 : 1);
>>>>>>> 5b4e10e0
        }

        BigInteger fromParent = pd.add(quotient.multiply(sign));
        BigInteger difficulty = max(MINIMUM_DIFFICULTY, fromParent);

        int periodCount = (int) (number / EXP_DIFFICULTY_PERIOD);

        if (periodCount > 1) {
            difficulty = max(MINIMUM_DIFFICULTY, difficulty.add(BigInteger.ONE.shiftLeft(periodCount - 2)));
        }

        return difficulty;
    }

    public boolean isHomestead() {
<<<<<<< HEAD
        return CONFIG.isFrontier() && getNumber() >= HOMESTEAD_FORK_BLKNUM;
    }
=======
        return isHomestead(getNumber());
    }

    public static boolean isHomestead(long blockNumber) {
        return CONFIG.isFrontier() && blockNumber >= HOMESTEAD_FORK_BLKNUM;
    }

>>>>>>> 5b4e10e0
    public String toString() {
        return toStringWithSuffix("\n");
    }

    private String toStringWithSuffix(final String suffix) {
        StringBuilder toStringBuff = new StringBuilder();
        toStringBuff.append("  parentHash=").append(toHexString(parentHash)).append(suffix);
        toStringBuff.append("  unclesHash=").append(toHexString(unclesHash)).append(suffix);
        toStringBuff.append("  coinbase=").append(toHexString(coinbase)).append(suffix);
        toStringBuff.append("  stateRoot=").append(toHexString(stateRoot)).append(suffix);
        toStringBuff.append("  txTrieHash=").append(toHexString(txTrieRoot)).append(suffix);
        toStringBuff.append("  receiptsTrieHash=").append(toHexString(receiptTrieRoot)).append(suffix);
        toStringBuff.append("  difficulty=").append(toHexString(difficulty)).append(suffix);
        toStringBuff.append("  number=").append(number).append(suffix);
//        toStringBuff.append("  gasLimit=").append(gasLimit).append(suffix);
        toStringBuff.append("  gasLimit=").append(toHexString(gasLimit)).append(suffix);
        toStringBuff.append("  gasUsed=").append(gasUsed).append(suffix);
        toStringBuff.append("  timestamp=").append(timestamp).append(" (").append(Utils.longToDateTime(timestamp)).append(")").append(suffix);
        toStringBuff.append("  extraData=").append(toHexString(extraData)).append(suffix);
        toStringBuff.append("  mixHash=").append(toHexString(mixHash)).append(suffix);
        toStringBuff.append("  nonce=").append(toHexString(nonce)).append(suffix);
        return toStringBuff.toString();
    }

    public String toFlatString() {
        return toStringWithSuffix("");
    }

}<|MERGE_RESOLUTION|>--- conflicted
+++ resolved
@@ -336,19 +336,11 @@
 
         BigInteger sign;
         if (isHomestead()) {
-<<<<<<< HEAD
-            // block_diff = parent_diff + parent_diff // 2048 * max(1 - 2 * (block_timestamp - parent_timestamp) // 16, -99)
-            sign = BigInteger.valueOf(Math.max(1 - 2 * (timestamp - parent.timestamp) / 16, -99));
-        } else {
-            // block_diff = parent_diff + parent_diff // 2048 * (1 if block_timestamp - parent_timestamp < 13 else -1)
-            sign = BigInteger.valueOf(timestamp >= parent.timestamp + DURATION_LIMIT ? -1 : 1);
-=======
             // block_diff = parent_diff + parent_diff // 2048 * max(1 - (block_timestamp - parent_timestamp) // 10, -99)
             sign = BigInteger.valueOf(Math.max(1 - (timestamp - parent.timestamp) / 10, -99));
         } else {
             // block_diff = parent_diff + parent_diff // 2048 * (1 if block_timestamp - parent_timestamp < 13 else -1)
             sign = BigInteger.valueOf(timestamp >= parent.timestamp + getDURATION_LIMIT() ? -1 : 1);
->>>>>>> 5b4e10e0
         }
 
         BigInteger fromParent = pd.add(quotient.multiply(sign));
@@ -364,10 +356,6 @@
     }
 
     public boolean isHomestead() {
-<<<<<<< HEAD
-        return CONFIG.isFrontier() && getNumber() >= HOMESTEAD_FORK_BLKNUM;
-    }
-=======
         return isHomestead(getNumber());
     }
 
@@ -375,7 +363,6 @@
         return CONFIG.isFrontier() && blockNumber >= HOMESTEAD_FORK_BLKNUM;
     }
 
->>>>>>> 5b4e10e0
     public String toString() {
         return toStringWithSuffix("\n");
     }
