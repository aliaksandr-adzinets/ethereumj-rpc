--- conflicted
+++ resolved
@@ -432,7 +432,10 @@
         return this.header.getEncodedWithoutNonce();
     }
 
-<<<<<<< HEAD
+    public boolean isHomestead() {
+        return getHeader().isHomestead();
+    }
+
     public byte[] getEncodedBody() {
         List<byte[]> body = getBodyElements();
         byte[][] elements = body.toArray(new byte[body.size()][]);
@@ -452,8 +455,6 @@
         return body;
     }
 
-=======
->>>>>>> 5b4e10e0
     public boolean isHomestead() {
         return getHeader().isHomestead();
     }
