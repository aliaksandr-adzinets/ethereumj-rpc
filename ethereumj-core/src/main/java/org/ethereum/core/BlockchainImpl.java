package org.ethereum.core;

import org.ethereum.config.SystemProperties;
import org.ethereum.crypto.HashUtil;
import org.ethereum.crypto.SHA3Helper;
import org.ethereum.datasource.HashMapDB;
import org.ethereum.db.BlockStore;
import org.ethereum.db.ByteArrayWrapper;
import org.ethereum.db.RepositoryImpl;
<<<<<<< HEAD
import org.ethereum.db.TransactionStore;
=======
>>>>>>> c032f5b2
import org.ethereum.listener.EthereumListener;
import org.ethereum.listener.EthereumListenerAdapter;
import org.ethereum.manager.AdminInfo;
import org.ethereum.trie.Trie;
import org.ethereum.trie.TrieImpl;
import org.ethereum.util.AdvancedDeviceUtils;
import org.ethereum.util.ByteUtil;
import org.ethereum.util.RLP;
import org.ethereum.validator.DependentBlockHeaderRule;
import org.ethereum.validator.ParentBlockHeaderValidator;
import org.ethereum.vm.program.invoke.ProgramInvokeFactory;
import org.slf4j.Logger;
import org.slf4j.LoggerFactory;
import org.spongycastle.util.encoders.Hex;
import org.springframework.beans.factory.annotation.Autowired;
import org.springframework.beans.factory.annotation.Qualifier;
import org.springframework.stereotype.Component;

import javax.annotation.PostConstruct;
import java.io.BufferedWriter;
import java.io.File;
import java.io.FileWriter;
import java.io.IOException;
import java.math.BigInteger;
import java.util.ArrayList;
import java.util.Arrays;
import java.util.Collections;
import java.util.HashMap;
import java.util.HashSet;
import java.util.List;
import java.util.Map;
import java.util.Set;
import java.util.Stack;

import static java.lang.Math.max;
import static java.lang.Runtime.getRuntime;
import static java.math.BigInteger.ONE;
import static java.math.BigInteger.ZERO;
import static java.util.Collections.emptyList;
import static org.ethereum.core.Denomination.SZABO;
import static org.ethereum.core.ImportResult.EXIST;
import static org.ethereum.core.ImportResult.IMPORTED_BEST;
import static org.ethereum.core.ImportResult.IMPORTED_NOT_BEST;
import static org.ethereum.core.ImportResult.INVALID_BLOCK;
import static org.ethereum.core.ImportResult.NO_PARENT;
import static org.ethereum.util.BIUtil.isMoreThan;

/**
 * The Ethereum blockchain is in many ways similar to the Bitcoin blockchain,
 * although it does have some differences.
 * <p>
 * The main difference between Ethereum and Bitcoin with regard to the blockchain architecture
 * is that, unlike Bitcoin, Ethereum blocks contain a copy of both the transaction list
 * and the most recent state. Aside from that, two other values, the block number and
 * the difficulty, are also stored in the block.
 * </p>
 * The block validation algorithm in Ethereum is as follows:
 * <ol>
 * <li>Check if the previous block referenced exists and is valid.</li>
 * <li>Check that the timestamp of the block is greater than that of the referenced previous block and less than 15 minutes into the future</li>
 * <li>Check that the block number, difficulty, transaction root, uncle root and gas limit (various low-level Ethereum-specific concepts) are valid.</li>
 * <li>Check that the proof of work on the block is valid.</li>
 * <li>Let S[0] be the STATE_ROOT of the previous block.</li>
 * <li>Let TX be the block's transaction list, with n transactions.
 * For all in in 0...n-1, set S[i+1] = APPLY(S[i],TX[i]).
 * If any applications returns an error, or if the total gas consumed in the block
 * up until this point exceeds the GASLIMIT, return an error.</li>
 * <li>Let S_FINAL be S[n], but adding the block reward paid to the miner.</li>
 * <li>Check if S_FINAL is the same as the STATE_ROOT. If it is, the block is valid; otherwise, it is not valid.</li>
 * </ol>
 * See <a href="https://github.com/ethereum/wiki/wiki/White-Paper#blockchain-and-mining">Ethereum Whitepaper</a>
 *
 * @author Roman Mandeleil
 * @author Nick Savers
 * @since 20.05.2014
 */
@Component
public class BlockchainImpl implements Blockchain, org.ethereum.facade.Blockchain {


    private static final Logger logger = LoggerFactory.getLogger("blockchain");
    private static final Logger stateLogger = LoggerFactory.getLogger("state");

    // to avoid using minGasPrice=0 from Genesis for the wallet
    private static final long INITIAL_MIN_GAS_PRICE = 10 * SZABO.longValue();
    private static final int MAGIC_REWARD_OFFSET = 8;

    @Autowired @Qualifier("repository")
    private Repository repository;
    private Repository track;

    @Autowired
    private BlockStore blockStore;

    @Autowired
    private TransactionStore transactionStore;

    private Block bestBlock;

    private BigInteger totalDifficulty = ZERO;

    @Autowired
    private EthereumListener listener;

    @Autowired
    ProgramInvokeFactory programInvokeFactory;

    @Autowired
    private AdminInfo adminInfo;

    @Autowired
    private DependentBlockHeaderRule parentHeaderValidator;

    @Autowired
    private PendingState pendingState;

    @Autowired
    SystemProperties config = SystemProperties.CONFIG;

    private List<Chain> altChains = new ArrayList<>();
    private List<Block> garbage = new ArrayList<>();

    long exitOn = Long.MAX_VALUE;

    public boolean byTest = false;
    private boolean fork = false;

    private byte[] minerCoinbase;
    private byte[] minerExtraData;
    private BigInteger BLOCK_REWARD;
    private BigInteger INCLUSION_REWARD;
    private int UNCLE_LIST_LIMIT;
    private int UNCLE_GENERATION_LIMIT;


    private Stack<State> stateStack = new Stack<>();

    public BlockchainImpl() {
    }

    //todo: autowire over constructor
    public BlockchainImpl(BlockStore blockStore, Repository repository) {
        this.blockStore = blockStore;
        this.repository = repository;
        this.adminInfo = new AdminInfo();
        this.listener = new EthereumListenerAdapter();
        this.parentHeaderValidator = null;
        this.transactionStore = new TransactionStore(new HashMapDB());
        initConst(SystemProperties.CONFIG);
    }

    public BlockchainImpl withTransactionStore(TransactionStore transactionStore) {
        this.transactionStore = transactionStore;
        return this;
    }

    public BlockchainImpl withAdminInfo(AdminInfo adminInfo) {
        this.adminInfo = adminInfo;
        return this;
    }

    public BlockchainImpl withEthereumListener(EthereumListener listener) {
        this.listener = listener;
        return this;
    }

    public BlockchainImpl withParentBlockHeaderValidator(ParentBlockHeaderValidator parentHeaderValidator) {
        this.parentHeaderValidator = parentHeaderValidator;
        return this;
    }

    @PostConstruct
    private void init() {
        initConst(config);
    }

    private void initConst(SystemProperties config) {
        minerCoinbase = config.getMinerCoinbase();
        minerExtraData = config.getMineExtraData();
        BLOCK_REWARD = config.getBlockchainConfig().getCommonConstants().getBLOCK_REWARD();
        INCLUSION_REWARD = BLOCK_REWARD.divide(BigInteger.valueOf(32));
        UNCLE_LIST_LIMIT = config.getBlockchainConfig().getCommonConstants().getUNCLE_LIST_LIMIT();
        UNCLE_GENERATION_LIMIT = config.getBlockchainConfig().getCommonConstants().getUNCLE_GENERATION_LIMIT();
    }

    @Override
    public byte[] getBestBlockHash() {
        return getBestBlock().getHash();
    }

    @Override
    public long getSize() {
        return bestBlock.getNumber() + 1;
    }

    @Override
    public Block getBlockByNumber(long blockNr) {
        return blockStore.getChainBlockByNumber(blockNr);
    }

    @Override
    public TransactionInfo getTransactionInfo(byte[] hash) {

        TransactionInfo txInfo = transactionStore.get(hash);

        if (txInfo == null)
            return null;

        Transaction tx = this.getBlockByHash(txInfo.getBlockHash()).getTransactionsList().get(txInfo.getIndex());
        txInfo.setTransaction(tx);

        return txInfo;
    }

    @Override
    public Block getBlockByHash(byte[] hash) {
        return blockStore.getBlockByHash(hash);
    }

    @Override
    public synchronized List<byte[]> getListOfHashesStartFrom(byte[] hash, int qty) {
        return blockStore.getListHashesEndWith(hash, qty);
    }

    @Override
    public synchronized List<byte[]> getListOfHashesStartFromBlock(long blockNumber, int qty) {
        long bestNumber = bestBlock.getNumber();

        if (blockNumber > bestNumber) {
            return emptyList();
        }

        if (blockNumber + qty - 1 > bestNumber) {
            qty = (int) (bestNumber - blockNumber + 1);
        }

        long endNumber = blockNumber + qty - 1;

        Block block = getBlockByNumber(endNumber);

        List<byte[]> hashes = blockStore.getListHashesEndWith(block.getHash(), qty);

        // asc order of hashes is required in the response
        Collections.reverse(hashes);

        return hashes;
    }

    public static byte[] calcTxTrie(List<Transaction> transactions) {

        Trie txsState = new TrieImpl(null);

        if (transactions == null || transactions.isEmpty())
            return HashUtil.EMPTY_TRIE_HASH;

        for (int i = 0; i < transactions.size(); i++) {
            txsState.update(RLP.encodeInt(i), transactions.get(i).getEncoded());
        }
        return txsState.getRootHash();
    }

    public Repository getRepository() {
        return repository;
    }

    public BlockStore getBlockStore() {
        return blockStore;
    }

    public ProgramInvokeFactory getProgramInvokeFactory() {
        return programInvokeFactory;
    }

    private State pushState(byte[] bestBlockHash) {
        State push = stateStack.push(new State());
        this.bestBlock = blockStore.getBlockByHash(bestBlockHash);
        totalDifficulty = blockStore.getTotalDifficultyForHash(bestBlockHash);
        this.repository = this.repository.getSnapshotTo(this.bestBlock.getStateRoot());
        return push;
    }

    private void popState() {
        State state = stateStack.pop();
        this.repository = state.savedRepo;
        this.bestBlock = state.savedBest;
        this.totalDifficulty = state.savedTD;
    }

    public void dropState() {
        stateStack.pop();
    }

    public synchronized ImportResult tryConnectAndFork(final Block block) {
        State savedState = pushState(block.getParentHash());
        this.fork = true;

        try {

            // FIXME: adding block with no option for flush
            if (!add(block)) {
                return INVALID_BLOCK;
            }
        } catch (Throwable th) {
            logger.error("Unexpected error: ", th);
        } finally {
            this.fork = false;
        }

        if (isMoreThan(this.totalDifficulty, savedState.savedTD)) {

            logger.info("Rebranching: {} ~> {}", savedState.savedBest.getShortHash(), block.getShortHash());

            // main branch become this branch
            // cause we proved that total difficulty
            // is greateer
            blockStore.reBranch(block);

            // The main repository rebranch
            this.repository = savedState.savedRepo;
            this.repository.syncToRoot(block.getStateRoot());

            // flushing
            if (!byTest) {
                flush();
            }

            dropState();

//            EDT.invokeLater(new Runnable() {
//                @Override
//                public void run() {
//                    pendingState.processBest(block);
//                }
//            });
//
            return IMPORTED_BEST;
        } else {
            // Stay on previous branch
            popState();

            return IMPORTED_NOT_BEST;
        }
    }


    public synchronized ImportResult tryToConnect(final Block block) {

        if (logger.isDebugEnabled())
            logger.debug("Try connect block hash: {}, number: {}",
                    Hex.toHexString(block.getHash()).substring(0, 6),
                    block.getNumber());

        if (blockStore.getMaxNumber() >= block.getNumber() &&
                blockStore.isBlockExist(block.getHash())) {

            if (logger.isDebugEnabled())
                logger.debug("Block already exist hash: {}, number: {}",
                        Hex.toHexString(block.getHash()).substring(0, 6),
                        block.getNumber());

            // retry of well known block
            return EXIST;
        }

        // The simple case got the block
        // to connect to the main chain
        if (bestBlock.isParentOf(block)) {
            recordBlock(block);

            if (add(block)) {
                EventDispatchThread.invokeLater(new Runnable() {
                    @Override
                    public void run() {
                        pendingState.processBest(block);
                    }
                });
                return IMPORTED_BEST;
            } else {
                return INVALID_BLOCK;
            }
        } else {

            if (blockStore.isBlockExist(block.getParentHash())) {
                recordBlock(block);
                ImportResult result = tryConnectAndFork(block);

                if (result == IMPORTED_BEST) {
                    EventDispatchThread.invokeLater(new Runnable() {
                        @Override
                        public void run() {
                            pendingState.processBest(block);
                        }
                    });
                }

                return result;
            }

        }

        return NO_PARENT;
    }

    public synchronized Block createNewBlock(Block parent, List<Transaction> txs, List<BlockHeader> uncles) {

        // adjust time to parent block this may happen due to system clocks difference
        long time = System.currentTimeMillis() / 1000 + 10;
        if (parent.getTimestamp() >= time) time = parent.getTimestamp() + 1;

        Block block = new Block(parent.getHash(),
                SHA3Helper.sha3(RLP.encodeList(new byte[0])), // uncleHash
                minerCoinbase,
                new byte[0], // log bloom - from tx receipts
                new byte[0], // difficulty computed right after block creation
                parent.getNumber() + 1,
                parent.getGasLimit(), // (add to config ?)
                0,  // gas used - computed after running all transactions
                time,  // block time
                minerExtraData,  // extra data
                new byte[0],  // mixHash (to mine)
                new byte[0],  // nonce   (to mine)
                new byte[0],  // receiptsRoot - computed after running all transactions
                calcTxTrie(txs),    // TransactionsRoot - computed after running all transactions
                new byte[] {0}, // stateRoot - computed after running all transactions
                txs,
                null);  // uncle list

        for (BlockHeader uncle : uncles) {
            block.addUncle(uncle);
        }

        block.getHeader().setDifficulty(ByteUtil.bigIntegerToBytes(block.getHeader().calcDifficulty(parent.getHeader())));

        pushState(parent.getHash());

        track = repository.startTracking();
        List<TransactionReceipt> receipts = applyBlock(block);
        track.commit();
        block.setStateRoot(getRepository().getRoot());

        popState();

        Bloom logBloom = new Bloom();
        for (TransactionReceipt receipt : receipts) {
            logBloom.or(receipt.getBloomFilter());
        }
        block.getHeader().setLogsBloom(logBloom.getData());
        block.getHeader().setGasUsed(receipts.size() > 0 ? receipts.get(receipts.size() - 1).getCumulativeGasLong() : 0);
        block.getHeader().setReceiptsRoot(calcReceiptsTrie(receipts));

        return block;
    }

    @Override
    public synchronized boolean add(Block block) {

        if (exitOn < block.getNumber()) {
            System.out.print("Exiting after block.number: " + bestBlock.getNumber());
            flush();
            System.exit(-1);
        }


        if (!isValid(block)) {
            logger.warn("Invalid block with number: {}", block.getNumber());
            return false;
        }

        track = repository.startTracking();
        byte[] origRoot = repository.getRoot();

        if (block == null)
            return false;

        // keep chain continuity
        if (!Arrays.equals(bestBlock.getHash(),
                block.getParentHash())) return false;

        if (block.getNumber() >= config.traceStartBlock() && config.traceStartBlock() != -1) {
            AdvancedDeviceUtils.adjustDetailedTracing(block.getNumber());
        }

        List<TransactionReceipt> receipts = processBlock(block);

        // Sanity checks
        String receiptHash = Hex.toHexString(block.getReceiptsRoot());
        String receiptListHash = Hex.toHexString(calcReceiptsTrie(receipts));

        if (!receiptHash.equals(receiptListHash)) {
            logger.warn("Block's given Receipt Hash doesn't match: {} != {}", receiptHash, receiptListHash);
            //return false;
        }

        String logBloomHash = Hex.toHexString(block.getLogBloom());
        String logBloomListHash = Hex.toHexString(calcLogBloom(receipts));

        if (!logBloomHash.equals(logBloomListHash)) {
            logger.warn("Block's given logBloom Hash doesn't match: {} != {}", logBloomHash, logBloomListHash);
            //track.rollback();
            //return;
        }

        String blockStateRootHash = Hex.toHexString(block.getStateRoot());
        String worldStateRootHash = Hex.toHexString(repository.getRoot());

        if (!blockStateRootHash.equals(worldStateRootHash)) {

            stateLogger.warn("BLOCK: State conflict or received invalid block. block: {} worldstate {} mismatch", block.getNumber(), worldStateRootHash);
            stateLogger.warn("Conflict block dump: {}", Hex.toHexString(block.getEncoded()));

            track.rollback();
            // block is bad so 'rollback' the state root to the original state
            ((RepositoryImpl) repository).setRoot(origRoot);

            if (config.exitOnBlockConflict()) {
                adminInfo.lostConsensus();
                System.out.println("CONFLICT: BLOCK #" + block.getNumber() + ", dump: " + Hex.toHexString(block.getEncoded()));
                System.exit(1);
            } else {
                return false;
            }
        }

        track.commit();
        storeBlock(block, receipts);


        if (!byTest && needFlush(block)) {
            flush();
        }

        listener.trace(String.format("Block chain size: [ %d ]", this.getSize()));
        listener.onBlock(block, receipts);

        return true;
    }

    public void flush() {
        repository.flush();
        blockStore.flush();
        transactionStore.flush();

        System.gc();
    }

    private boolean needFlush(Block block) {
        if (config.cacheFlushMemory() > 0) {
            return needFlushByMemory(config.cacheFlushMemory());
        } else if (config.cacheFlushBlocks() > 0) {
            return block.getNumber() % config.cacheFlushBlocks() == 0;
        } else {
            return needFlushByMemory(.7);
        }
    }

    private boolean needFlushByMemory(double maxMemoryPercents) {
        return getRuntime().freeMemory() < (getRuntime().totalMemory() * (1 - maxMemoryPercents));
    }

    public static byte[] calcReceiptsTrie(List<TransactionReceipt> receipts) {
        //TODO Fix Trie hash for receipts - doesnt match cpp
        Trie receiptsTrie = new TrieImpl(null);

        if (receipts == null || receipts.isEmpty())
            return HashUtil.EMPTY_TRIE_HASH;

        for (int i = 0; i < receipts.size(); i++) {
            receiptsTrie.update(RLP.encodeInt(i), receipts.get(i).getReceiptTrieEncoded());
        }
        return receiptsTrie.getRootHash();
    }

    private byte[] calcLogBloom(List<TransactionReceipt> receipts) {

        Bloom retBloomFilter = new Bloom();

        if (receipts == null || receipts.isEmpty())
            return retBloomFilter.getData();

        for (int i = 0; i < receipts.size(); i++) {
            retBloomFilter.or(receipts.get(i).getBloomFilter());
        }

        return retBloomFilter.getData();
    }

    public Block getParent(BlockHeader header) {

        return blockStore.getBlockByHash(header.getParentHash());
    }


    public boolean isValid(BlockHeader header) {
        if (parentHeaderValidator == null) return true;

        Block parentBlock = getParent(header);

        if (!parentHeaderValidator.validate(header, parentBlock.getHeader())) {

            if (logger.isErrorEnabled())
                parentHeaderValidator.logErrors(logger);

            return false;
        }

        return true;
    }

    /**
     * This mechanism enforces a homeostasis in terms of the time between blocks;
     * a smaller period between the last two blocks results in an increase in the
     * difficulty level and thus additional computation required, lengthening the
     * likely next period. Conversely, if the period is too large, the difficulty,
     * and expected time to the next block, is reduced.
     */
    private boolean isValid(Block block) {

        boolean isValid = true;

        if (!block.isGenesis()) {
            isValid = isValid(block.getHeader());

            // Sanity checks
            String trieHash = Hex.toHexString(block.getTxTrieRoot());
            String trieListHash = Hex.toHexString(calcTxTrie(block.getTransactionsList()));


            if (!trieHash.equals(trieListHash)) {
                logger.warn("Block's given Trie Hash doesn't match: {} != {}", trieHash, trieListHash);

                //   FIXME: temporary comment out tx.trie validation
//              return false;
            }

            if (!validateUncles(block)) return false;

            List<Transaction> txs = block.getTransactionsList();
            if (!txs.isEmpty()) {
                Repository parentRepo = repository;
                if (!Arrays.equals(bestBlock.getHash(), block.getParentHash())) {
                    parentRepo = repository.getSnapshotTo(getBlockByHash(block.getParentHash()).getStateRoot());
                }

                Map<ByteArrayWrapper, BigInteger> curNonce = new HashMap<>();

                for (Transaction tx : txs) {
                    byte[] txSender = tx.getSender();
                    ByteArrayWrapper key = new ByteArrayWrapper(txSender);
                    BigInteger expectedNonce = curNonce.get(key);
                    if (expectedNonce == null) {
                        expectedNonce = parentRepo.getNonce(txSender);
                    }
                    curNonce.put(key, expectedNonce.add(ONE));
                    BigInteger txNonce = new BigInteger(1, tx.getNonce());
                    if (!expectedNonce.equals(txNonce)) {
                        logger.warn("Invalid transaction: Tx nonce {} != expected nonce {} (parent nonce: {}): {}",
                                txNonce, expectedNonce, parentRepo.getNonce(txSender), tx);
                        return false;
                    }
                }
            }
        }

        return isValid;
    }

    public boolean validateUncles(Block block) {
        String unclesHash = Hex.toHexString(block.getHeader().getUnclesHash());
        String unclesListHash = Hex.toHexString(HashUtil.sha3(block.getHeader().getUnclesEncoded(block.getUncleList())));

        if (!unclesHash.equals(unclesListHash)) {
            logger.warn("Block's given Uncle Hash doesn't match: {} != {}", unclesHash, unclesListHash);
            return false;
        }


        if (block.getUncleList().size() > UNCLE_LIST_LIMIT) {
            logger.warn("Uncle list to big: block.getUncleList().size() > UNCLE_LIST_LIMIT");
            return false;
        }


        Set<ByteArrayWrapper> ancestors = getAncestors(blockStore, block, UNCLE_GENERATION_LIMIT + 1, false);
        Set<ByteArrayWrapper> usedUncles = getUsedUncles(blockStore, block, false);

        for (BlockHeader uncle : block.getUncleList()) {

            // - They are valid headers (not necessarily valid blocks)
            if (!isValid(uncle)) return false;

            //if uncle's parent's number is not less than currentBlock - UNCLE_GEN_LIMIT, mark invalid
            boolean isValid = !(getParent(uncle).getNumber() < (block.getNumber() - UNCLE_GENERATION_LIMIT));
            if (!isValid) {
                logger.warn("Uncle too old: generationGap must be under UNCLE_GENERATION_LIMIT");
                return false;
            }

            ByteArrayWrapper uncleHash = new ByteArrayWrapper(uncle.getHash());
            if (ancestors.contains(uncleHash)) {
                logger.warn("Uncle is direct ancestor: " + Hex.toHexString(uncle.getHash()));
                return false;
            }

            if (usedUncles.contains(uncleHash)) {
                logger.warn("Uncle is not unique: " + Hex.toHexString(uncle.getHash()));
                return false;
            }

            Block uncleParent = blockStore.getBlockByHash(uncle.getParentHash());
            if (!ancestors.contains(new ByteArrayWrapper(uncleParent.getHash()))) {
                logger.warn("Uncle has no common parent: " + Hex.toHexString(uncle.getHash()));
                return false;
            }
        }

        return true;
    }


    public static Set<ByteArrayWrapper> getAncestors(BlockStore blockStore, Block testedBlock, int limitNum, boolean isParentBlock) {
        Set<ByteArrayWrapper> ret = new HashSet<>();
        limitNum = (int) max(0, testedBlock.getNumber() - limitNum);
        Block it = testedBlock;
        if (!isParentBlock) {
            it = blockStore.getBlockByHash(it.getParentHash());
        }
        while(it != null && it.getNumber() >= limitNum) {
            ret.add(new ByteArrayWrapper(it.getHash()));
            it = blockStore.getBlockByHash(it.getParentHash());
        }
        return ret;
    }

    public Set<ByteArrayWrapper> getUsedUncles(BlockStore blockStore, Block testedBlock, boolean isParentBlock) {
        Set<ByteArrayWrapper> ret = new HashSet<>();
        long limitNum = max(0, testedBlock.getNumber() - UNCLE_GENERATION_LIMIT);
        Block it = testedBlock;
        if (!isParentBlock) {
            it = blockStore.getBlockByHash(it.getParentHash());
        }
        while(it.getNumber() > limitNum) {
            for (BlockHeader uncle : it.getUncleList()) {
                ret.add(new ByteArrayWrapper(uncle.getHash()));
            }
            it = blockStore.getBlockByHash(it.getParentHash());
        }
        return ret;
    }

    private List<TransactionReceipt> processBlock(Block block) {

        List<TransactionReceipt> receipts = new ArrayList<>();
        if (!block.isGenesis()) {
            if (!config.blockChainOnly()) {
//                wallet.addTransactions(block.getTransactionsList());
                receipts = applyBlock(block);
//                wallet.processBlock(block);
            }
        }

        return receipts;
    }

    private List<TransactionReceipt> applyBlock(Block block) {

        logger.debug("applyBlock: block: [{}] tx.list: [{}]", block.getNumber(), block.getTransactionsList().size());
        long saveTime = System.nanoTime();
        int i = 1;
        long totalGasUsed = 0;
        List<TransactionReceipt> receipts = new ArrayList<>();

        for (Transaction tx : block.getTransactionsList()) {
            stateLogger.debug("apply block: [{}] tx: [{}] ", block.getNumber(), i);

            TransactionExecutor executor = new TransactionExecutor(tx, block.getCoinbase(),
                    track, blockStore,
                    programInvokeFactory, block, listener, totalGasUsed);

            executor.init();
            executor.execute();
            executor.go();
            executor.finalization();

            totalGasUsed += executor.getGasUsed();

            track.commit();
            TransactionReceipt receipt = executor.getReceipt();
            receipt.setPostTxState(repository.getRoot());

            stateLogger.info("block: [{}] executed tx: [{}] \n  state: [{}]", block.getNumber(), i,
                    Hex.toHexString(repository.getRoot()));

            stateLogger.info("[{}] ", receipt.toString());

            if (stateLogger.isInfoEnabled())
                stateLogger.info("tx[{}].receipt: [{}] ", i, Hex.toHexString(receipt.getEncoded()));

            if (block.getNumber() >= config.traceStartBlock())
                repository.dumpState(block, totalGasUsed, i++, tx.getHash());

            transactionStore.put(tx.getHash(), new TransactionInfo(receipt, block.getHash(), receipts.size()));

            receipts.add(receipt);
        }

        addReward(block);
        updateTotalDifficulty(block);

        track.commit();

        stateLogger.info("applied reward for block: [{}]  \n  state: [{}]",
                block.getNumber(),
                Hex.toHexString(repository.getRoot()));


        if (block.getNumber() >= config.traceStartBlock())
            repository.dumpState(block, totalGasUsed, 0, null);

        long totalTime = System.nanoTime() - saveTime;
        adminInfo.addBlockExecTime(totalTime);
        logger.debug("block: num: [{}] hash: [{}], executed after: [{}]nano", block.getNumber(), block.getShortHash(), totalTime);

        return receipts;
    }

    /**
     * Add reward to block- and every uncle coinbase
     * assuming the entire block is valid.
     *
     * @param block object containing the header and uncles
     */
    private void addReward(Block block) {

        BigInteger standardTotalBlockReward = BLOCK_REWARD;

        // Add extra rewards based on number of uncles
        if (block.getUncleList().size() > 0) {
            for (BlockHeader uncle : block.getUncleList()) {
                track.addBalance(
                        uncle.getCoinbase(),
                        BLOCK_REWARD.multiply(BigInteger.valueOf(MAGIC_REWARD_OFFSET + uncle.getNumber() - block.getNumber())).divide(BigInteger.valueOf(MAGIC_REWARD_OFFSET))
                );
                standardTotalBlockReward = standardTotalBlockReward.add(INCLUSION_REWARD);
            }
        }
        track.addBalance(block.getCoinbase(), standardTotalBlockReward);
    }

    @Override
    public synchronized void storeBlock(Block block, List<TransactionReceipt> receipts) {

        if (fork)
            blockStore.saveBlock(block, totalDifficulty, false);
        else
            blockStore.saveBlock(block, totalDifficulty, true);

        logger.debug("Block saved: number: {}, hash: {}, TD: {}",
                block.getNumber(), block.getShortHash(), totalDifficulty);

        setBestBlock(block);

        if (logger.isDebugEnabled())
            logger.debug("block added to the blockChain: index: [{}]", block.getNumber());
        if (block.getNumber() % 100 == 0)
            logger.info("*** Last block added [ #{} ]", block.getNumber());

    }


    public boolean hasParentOnTheChain(Block block) {
        return getParent(block.getHeader()) != null;
    }

    @Override
    public List<Chain> getAltChains() {
        return altChains;
    }

    @Override
    public List<Block> getGarbage() {
        return garbage;
    }

    public TransactionStore getTransactionStore() {
        return transactionStore;
    }

    @Override
    public void setBestBlock(Block block) {
        bestBlock = block;
    }

    @Override
    public synchronized Block getBestBlock() {
        // the method is synchronized since the bestBlock might be
        // temporarily switched to the fork while importing non-best block
        return bestBlock;
    }

    @Override
    public void close() {
    }

    @Override
    public BigInteger getTotalDifficulty() {
        return totalDifficulty;
    }

    @Override
    public synchronized void updateTotalDifficulty(Block block) {
        totalDifficulty = totalDifficulty.add(block.getDifficultyBI());
        logger.debug("TD: updated to {}", totalDifficulty);
    }

    @Override
    public void setTotalDifficulty(BigInteger totalDifficulty) {
        this.totalDifficulty = totalDifficulty;
    }

    private void recordBlock(Block block) {

        if (!config.recordBlocks()) return;

        String dumpDir = config.databaseDir() + "/" + config.dumpDir();

        File dumpFile = new File(dumpDir + "/blocks-rec.dmp");
        FileWriter fw = null;
        BufferedWriter bw = null;

        try {

            dumpFile.getParentFile().mkdirs();
            if (!dumpFile.exists()) dumpFile.createNewFile();

            fw = new FileWriter(dumpFile.getAbsoluteFile(), true);
            bw = new BufferedWriter(fw);

            if (bestBlock.isGenesis()) {
                bw.write(Hex.toHexString(bestBlock.getEncoded()));
                bw.write("\n");
            }

            bw.write(Hex.toHexString(block.getEncoded()));
            bw.write("\n");

        } catch (IOException e) {
            logger.error(e.getMessage(), e);
        } finally {
            try {
                if (bw != null) bw.close();
                if (fw != null) fw.close();
            } catch (IOException e) {
                e.printStackTrace();
            }
        }

    }

    public void setRepository(Repository repository) {
        this.repository = repository;
    }

    public void setProgramInvokeFactory(ProgramInvokeFactory factory) {
        this.programInvokeFactory = factory;
    }

    public void startTracking() {
        track = repository.startTracking();
    }

    public void commitTracking() {
        track.commit();
    }

    public void setExitOn(long exitOn) {
        this.exitOn = exitOn;
    }

    public void setMinerCoinbase(byte[] minerCoinbase) {
        this.minerCoinbase = minerCoinbase;
    }

    @Override
    public byte[] getMinerCoinbase() {
        return minerCoinbase;
    }

    public void setMinerExtraData(byte[] minerExtraData) {
        this.minerExtraData = minerExtraData;
    }

    public boolean isBlockExist(byte[] hash) {
        return blockStore.isBlockExist(hash);
    }

    public void setParentHeaderValidator(DependentBlockHeaderRule parentHeaderValidator) {
        this.parentHeaderValidator = parentHeaderValidator;
    }

    public void setPendingState(PendingState pendingState) {
        this.pendingState = pendingState;
    }

    public PendingState getPendingState() {
        return pendingState;
    }

    @Override
    public synchronized List<BlockHeader> getListOfHeadersStartFrom(BlockIdentifier identifier, int skip, int limit, boolean reverse) {
        long blockNumber = identifier.getNumber();

        if (identifier.getHash() != null) {
            Block block = getBlockByHash(identifier.getHash());

            if (block == null) {
                return emptyList();
            }

            blockNumber = block.getNumber();
        }

        long bestNumber = bestBlock.getNumber();

        if (bestNumber < blockNumber) {
            return emptyList();
        }

        int qty = getQty(blockNumber, bestNumber, limit, reverse);

        byte[] startHash = getStartHash(blockNumber, skip, qty, reverse);

        if (startHash == null) {
            return emptyList();
        }

        List<BlockHeader> headers = blockStore.getListHeadersEndWith(startHash, qty);

        // blocks come with falling numbers
        if (!reverse) {
            Collections.reverse(headers);
        }

        return headers;
    }

    private int getQty(long blockNumber, long bestNumber, int limit, boolean reverse) {
        if (reverse) {
            return blockNumber - limit + 1 < 0 ? (int) (blockNumber + 1) : limit;
        } else {
            if (blockNumber + limit - 1 > bestNumber) {
                return (int) (bestNumber - blockNumber + 1);
            } else {
                return limit;
            }
        }
    }

    private byte[] getStartHash(long blockNumber, int skip, int qty, boolean reverse) {

        long startNumber;

        if (reverse) {
            startNumber = blockNumber - skip;
        } else {
            startNumber = blockNumber + skip + qty - 1;
        }

        Block block = getBlockByNumber(startNumber);

        if (block == null) {
            return null;
        }

        return block.getHash();
    }

    @Override
    public synchronized List<byte[]> getListOfBodiesByHashes(List<byte[]> hashes) {
        List<byte[]> bodies = new ArrayList<>(hashes.size());

        for (byte[] hash : hashes) {
            Block block = blockStore.getBlockByHash(hash);
            if (block == null) break;
            bodies.add(block.getEncodedBody());
        }

        return bodies;
    }

    private class State {
        Repository savedRepo = repository;
        Block savedBest = bestBlock;
        BigInteger savedTD = totalDifficulty;
    }
}<|MERGE_RESOLUTION|>--- conflicted
+++ resolved
@@ -7,10 +7,7 @@
 import org.ethereum.db.BlockStore;
 import org.ethereum.db.ByteArrayWrapper;
 import org.ethereum.db.RepositoryImpl;
-<<<<<<< HEAD
 import org.ethereum.db.TransactionStore;
-=======
->>>>>>> c032f5b2
 import org.ethereum.listener.EthereumListener;
 import org.ethereum.listener.EthereumListenerAdapter;
 import org.ethereum.manager.AdminInfo;
@@ -525,6 +522,10 @@
             // block is bad so 'rollback' the state root to the original state
             ((RepositoryImpl) repository).setRoot(origRoot);
 
+            track.rollback();
+            // block is bad so 'rollback' the state root to the original state
+            ((RepositoryImpl) repository).setRoot(origRoot);
+
             if (config.exitOnBlockConflict()) {
                 adminInfo.lostConsensus();
                 System.out.println("CONFLICT: BLOCK #" + block.getNumber() + ", dump: " + Hex.toHexString(block.getEncoded()));
