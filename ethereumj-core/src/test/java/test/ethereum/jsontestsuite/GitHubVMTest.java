--- conflicted
+++ resolved
@@ -18,7 +18,7 @@
 public class GitHubVMTest {
 
     //SHACOMMIT of tested commit, ethereum/tests.git
-    public String shacommit = "eecee75336681dc8c0b7a2423997178eb2101f4e";
+    public String shacommit = "b7021c7898ec1028405d70394c7ddf2445bfde6c";
     //public List<String> vmTestFiles = getFileNamesForTreeSha(shacommit);
 
     @Test
@@ -56,13 +56,8 @@
     @Test // testing full suite
     public void testEnvironmentalInfoFromGitHub() throws ParseException {
         Set<String> excluded = new HashSet<>();
-<<<<<<< HEAD
         excluded.add("env1");
-        String json = JSONReader.loadJSON("VMTests/vmEnvironmentalInfoTest.json");
-=======
-        excluded.add("env1"); //Bug in test runner- this passes if VM logging is on "ALL"
         String json = JSONReader.loadJSONFromCommit("VMTests/vmEnvironmentalInfoTest.json", shacommit);
->>>>>>> c1c6f3eb
         GitHubJSONTestSuite.runGitHubJsonVMTest(json, excluded);
     }
 
@@ -124,11 +119,7 @@
         List<String> fileNames = getFileNamesForTreeSha(sha);
         List<String> excludedFiles =
                 Arrays.asList(
-<<<<<<< HEAD
-                        "201501150842LARGE_DATA_IN_CALLCREATE_GO.json"
-=======
-                        "201501150842LARGE_DATA_IN_CALLCREATE_GOjson" //Badly named file 
->>>>>>> c1c6f3eb
+                        "" //Badly named file 
                 );
 
         for (String fileName : fileNames) {
