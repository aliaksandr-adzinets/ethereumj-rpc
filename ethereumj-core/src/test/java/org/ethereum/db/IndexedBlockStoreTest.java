--- conflicted
+++ resolved
@@ -1018,8 +1018,6 @@
         assertEquals(block2.getCumulativeDifficulty(), indexedBlockStore.getTotalDifficultyForHash(block2.getHash()));
     }
 
-<<<<<<< HEAD
-=======
     @Test
     public void myTest() throws Exception {
         // check that IndexedStore rebranch changes are persisted
@@ -1050,8 +1048,6 @@
         Assert.assertTrue(sb4.isEqual(b4_));
     }
 
-
->>>>>>> e079a7cc
 // todo: test this
 
 //    public byte[] getBlockHashByNumber(long blockNumber)
