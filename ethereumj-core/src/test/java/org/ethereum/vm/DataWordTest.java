package org.ethereum.vm;

import org.junit.Assert;
import org.junit.Test;

import org.spongycastle.util.encoders.Hex;

import java.math.BigInteger;

import static org.junit.Assert.assertEquals;
import static org.junit.Assert.assertTrue;

public class DataWordTest {

    @Test
    public void testAddPerformance() {
        boolean enabled = false;

        if (enabled) {
            byte[] one = new byte[]{0x01, 0x31, 0x54, 0x41, 0x01, 0x31, 0x54,
                    0x41, 0x01, 0x31, 0x54, 0x41, 0x01, 0x31, 0x54, 0x41, 0x01,
                    0x31, 0x54, 0x41, 0x01, 0x31, 0x54, 0x41, 0x01, 0x31, 0x54,
                    0x41, 0x01, 0x31, 0x54, 0x41}; // Random value

            int ITERATIONS = 10000000;

            long now1 = System.currentTimeMillis();
            for (int i = 0; i < ITERATIONS; i++) {
                DataWord x = new DataWord(one);
                x.add(x);
            }
            System.out.println("Add1: " + (System.currentTimeMillis() - now1) + "ms");

            long now2 = System.currentTimeMillis();
            for (int i = 0; i < ITERATIONS; i++) {
                DataWord x = new DataWord(one);
                x.add2(x);
            }
            System.out.println("Add2: " + (System.currentTimeMillis() - now2) + "ms");
        } else {
            System.out.println("ADD performance test is disabled.");
        }
    }

    @Test
    public void testAdd2() {
        byte[] two = new byte[32];
        two[31] = (byte) 0xff; // 0x000000000000000000000000000000000000000000000000000000000000ff

        DataWord x = new DataWord(two);
        x.add(new DataWord(two));
        System.out.println(Hex.toHexString(x.getData()));

        DataWord y = new DataWord(two);
        y.add2(new DataWord(two));
        System.out.println(Hex.toHexString(y.getData()));
    }

    @Test
    public void testAdd3() {
        byte[] three = new byte[32];
        for (int i = 0; i < three.length; i++) {
            three[i] = (byte) 0xff;
        }

        DataWord x = new DataWord(three);
        x.add(new DataWord(three));
        assertEquals(32, x.getData().length);
        System.out.println(Hex.toHexString(x.getData()));

        // FAIL
//      DataWord y = new DataWord(three);
//      y.add2(new DataWord(three));
//      System.out.println(Hex.toHexString(y.getData()));
    }

    @Test
    public void testMod() {
        String expected = "000000000000000000000000000000000000000000000000000000000000001a";

        byte[] one = new byte[32];
        one[31] = 0x1e; // 0x000000000000000000000000000000000000000000000000000000000000001e

        byte[] two = new byte[32];
        for (int i = 0; i < two.length; i++) {
            two[i] = (byte) 0xff;
        }
        two[31] = 0x56; // 0xffffffffffffffffffffffffffffffffffffffffffffffffffffffffffffff56

        DataWord x = new DataWord(one);// System.out.println(x.value());
        DataWord y = new DataWord(two);// System.out.println(y.value());
        y.mod(x);
        assertEquals(32, y.getData().length);
        assertEquals(expected, Hex.toHexString(y.getData()));
    }

    @Test
    public void testMul() {
        byte[] one = new byte[32];
        one[31] = 0x1; // 0x0000000000000000000000000000000000000000000000000000000000000001

        byte[] two = new byte[32];
        two[11] = 0x1; // 0x0000000000000000000000010000000000000000000000000000000000000000

        DataWord x = new DataWord(one);// System.out.println(x.value());
        DataWord y = new DataWord(two);// System.out.println(y.value());
        x.mul(y);
        assertEquals(32, y.getData().length);
        assertEquals("0000000000000000000000010000000000000000000000000000000000000000", Hex.toHexString(y.getData()));
    }

    @Test
    public void testMulOverflow() {

        byte[] one = new byte[32];
        one[30] = 0x1; // 0x0000000000000000000000000000000000000000000000000000000000000100

        byte[] two = new byte[32];
        two[0] = 0x1; //  0x1000000000000000000000000000000000000000000000000000000000000000

        DataWord x = new DataWord(one);// System.out.println(x.value());
        DataWord y = new DataWord(two);// System.out.println(y.value());
        x.mul(y);
        assertEquals(32, y.getData().length);
        assertEquals("0100000000000000000000000000000000000000000000000000000000000000", Hex.toHexString(y.getData()));
    }

    @Test
    public void testDiv() {
        byte[] one = new byte[32];
        one[30] = 0x01;
        one[31] = 0x2c; // 0x000000000000000000000000000000000000000000000000000000000000012c

        byte[] two = new byte[32];
        two[31] = 0x0f; // 0x000000000000000000000000000000000000000000000000000000000000000f

        DataWord x = new DataWord(one);
        DataWord y = new DataWord(two);
        x.div(y);

        assertEquals(32, x.getData().length);
        assertEquals("0000000000000000000000000000000000000000000000000000000000000014", Hex.toHexString(x.getData()));
    }

    @Test
    public void testDivZero() {
        byte[] one = new byte[32];
        one[30] = 0x05; // 0x0000000000000000000000000000000000000000000000000000000000000500

        byte[] two = new byte[32];

        DataWord x = new DataWord(one);
        DataWord y = new DataWord(two);
        x.div(y);

        assertEquals(32, x.getData().length);
        assertTrue(x.isZero());
    }

    @Test
    public void testSDivNegative() {

        // one is -300 as 256-bit signed integer:
        byte[] one = Hex.decode("fffffffffffffffffffffffffffffffffffffffffffffffffffffffffffffed4");

        byte[] two = new byte[32];
        two[31] = 0x0f;

        DataWord x = new DataWord(one);
        DataWord y = new DataWord(two);
        x.sDiv(y);

        assertEquals(32, x.getData().length);
        assertEquals("ffffffffffffffffffffffffffffffffffffffffffffffffffffffffffffffec", x.toString());
    }

    @Test
    public void testPow() {

        BigInteger x = BigInteger.valueOf(Integer.MAX_VALUE);
        BigInteger y = BigInteger.valueOf(1000);

        BigInteger result1 = x.modPow(x, y);
        BigInteger result2 = pow(x, y);
        System.out.println(result1);
        System.out.println(result2);
    }

    @Test
    public void testSignExtend1() {

        DataWord x = new DataWord(Hex.decode("f2"));
        byte k = 0;
        String expected = "fffffffffffffffffffffffffffffffffffffffffffffffffffffffffffffff2";

        x.signExtend(k);
        System.out.println(x.toString());
        assertEquals(expected, x.toString());
    }

    @Test
    public void testSignExtend2() {
        DataWord x = new DataWord(Hex.decode("f2"));
        byte k = 1;
        String expected = "00000000000000000000000000000000000000000000000000000000000000f2";

        x.signExtend(k);
        System.out.println(x.toString());
        assertEquals(expected, x.toString());
    }

    @Test
    public void testSignExtend3() {

        byte k = 1;
        DataWord x = new DataWord(Hex.decode("0f00ab"));
        String expected = "00000000000000000000000000000000000000000000000000000000000000ab";

        x.signExtend(k);
        System.out.println(x.toString());
        assertEquals(expected, x.toString());
    }

    @Test
    public void testSignExtend4() {

        byte k = 1;
        DataWord x = new DataWord(Hex.decode("ffff"));
        String expected = "ffffffffffffffffffffffffffffffffffffffffffffffffffffffffffffffff";

        x.signExtend(k);
        System.out.println(x.toString());
        assertEquals(expected, x.toString());
    }

    @Test
    public void testSignExtend5() {

        byte k = 3;
        DataWord x = new DataWord(Hex.decode("ffffffff"));
        String expected = "ffffffffffffffffffffffffffffffffffffffffffffffffffffffffffffffff";

        x.signExtend(k);
        System.out.println(x.toString());
        assertEquals(expected, x.toString());
    }

    @Test
    public void testSignExtend6() {

        byte k = 3;
        DataWord x = new DataWord(Hex.decode("ab02345678"));
        String expected = "0000000000000000000000000000000000000000000000000000000002345678";

        x.signExtend(k);
        System.out.println(x.toString());
        assertEquals(expected, x.toString());
    }

    @Test
    public void testSignExtend7() {

        byte k = 3;
        DataWord x = new DataWord(Hex.decode("ab82345678"));
        String expected = "ffffffffffffffffffffffffffffffffffffffffffffffffffffffff82345678";

        x.signExtend(k);
        System.out.println(x.toString());
        assertEquals(expected, x.toString());
    }

    @Test
    public void testSignExtend8() {

        byte k = 30;
        DataWord x = new DataWord(Hex.decode("ff34567882345678823456788234567882345678823456788234567882345678"));
        String expected = "0034567882345678823456788234567882345678823456788234567882345678";

        x.signExtend(k);
        System.out.println(x.toString());
        assertEquals(expected, x.toString());
    }

    @Test(expected = IndexOutOfBoundsException.class)
    public void testSignExtendException1() {

        byte k = -1;
        DataWord x = new DataWord();

        x.signExtend(k); // should throw an exception
    }

    @Test(expected = IndexOutOfBoundsException.class)
    public void testSignExtendException2() {

        byte k = 32;
        DataWord x = new DataWord();

        x.signExtend(k); // should throw an exception
    }

    @Test
    public void testAddModOverflow() {
        testAddMod("9999999999999999999999999999999999999999999999999999999999999999",
                "8888888888888888888888888888888888888888888888888888888888888888",
                "ffffffffffffffffffffffffffffffffffffffffffffffffffffffffffffffff");
        testAddMod("ffffffffffffffffffffffffffffffffffffffffffffffffffffffffffffffff",
                "ffffffffffffffffffffffffffffffffffffffffffffffffffffffffffffffff",
                "ffffffffffffffffffffffffffffffffffffffffffffffffffffffffffffffff");
    }

    void testAddMod(String v1, String v2, String v3) {
        DataWord dv1 = new DataWord(Hex.decode(v1));
        DataWord dv2 = new DataWord(Hex.decode(v2));
        DataWord dv3 = new DataWord(Hex.decode(v3));
        BigInteger bv1 = new BigInteger(v1, 16);
        BigInteger bv2 = new BigInteger(v2, 16);
        BigInteger bv3 = new BigInteger(v3, 16);

        dv1.addmod(dv2, dv3);
        BigInteger br = bv1.add(bv2).mod(bv3);
<<<<<<< HEAD
        assertEquals(dv1.value(), br);
    }

    @Test
    public void testMulMod1() {
        DataWord wr = new DataWord(Hex.decode("9999999999999999999999999999999999999999999999999999999999999999"));
        DataWord w1 = new DataWord(Hex.decode("01"));
        DataWord w2 = new DataWord(Hex.decode("9999999999999999999999999999999999999999999999999999999999999998"));

        wr.mulmod(w1, w2);

        assertEquals(32, wr.getData().length);
        assertEquals("0000000000000000000000000000000000000000000000000000000000000001", Hex.toHexString(wr.getData()));
    }

    @Test
    public void testMulMod2() {
        DataWord wr = new DataWord(Hex.decode("9999999999999999999999999999999999999999999999999999999999999999"));
        DataWord w1 = new DataWord(Hex.decode("01"));
        DataWord w2 = new DataWord(Hex.decode("9999999999999999999999999999999999999999999999999999999999999999"));

        wr.mulmod(w1, w2);

        assertEquals(32, wr.getData().length);
        assertTrue(wr.isZero());
    }

    @Test
    public void testMulModZero() {
        DataWord wr = new DataWord(Hex.decode("00"));
        DataWord w1 = new DataWord(Hex.decode("9999999999999999999999999999999999999999999999999999999999999999"));
        DataWord w2 = new DataWord(Hex.decode("ffffffffffffffffffffffffffffffffffffffffffffffffffffffffffffffff"));

        wr.mulmod(w1, w2);

        assertEquals(32, wr.getData().length);
        assertTrue(wr.isZero());
    }

    @Test
    public void testMulModZeroWord1() {
        DataWord wr = new DataWord(Hex.decode("9999999999999999999999999999999999999999999999999999999999999999"));
        DataWord w1 = new DataWord(Hex.decode("00"));
        DataWord w2 = new DataWord(Hex.decode("ffffffffffffffffffffffffffffffffffffffffffffffffffffffffffffffff"));

        wr.mulmod(w1, w2);

        assertEquals(32, wr.getData().length);
        assertTrue(wr.isZero());
    }

    @Test
    public void testMulModZeroWord2() {
        DataWord wr = new DataWord(Hex.decode("9999999999999999999999999999999999999999999999999999999999999999"));
        DataWord w1 = new DataWord(Hex.decode("ffffffffffffffffffffffffffffffffffffffffffffffffffffffffffffffff"));
        DataWord w2 = new DataWord(Hex.decode("00"));

        wr.mulmod(w1, w2);

        assertEquals(32, wr.getData().length);
        assertTrue(wr.isZero());
    }

    @Test
    public void testMulModOverflow() {
        DataWord wr = new DataWord(Hex.decode("ffffffffffffffffffffffffffffffffffffffffffffffffffffffffffffffff"));
        DataWord w1 = new DataWord(Hex.decode("ffffffffffffffffffffffffffffffffffffffffffffffffffffffffffffffff"));
        DataWord w2 = new DataWord(Hex.decode("ffffffffffffffffffffffffffffffffffffffffffffffffffffffffffffffff"));

        wr.mulmod(w1, w2);

        assertEquals(32, wr.getData().length);
        assertTrue(wr.isZero());
=======
        Assert.assertEquals(dv1.value(), br);
>>>>>>> dcc686f3
    }

    public static BigInteger pow(BigInteger x, BigInteger y) {
        if (y.compareTo(BigInteger.ZERO) < 0)
            throw new IllegalArgumentException();
        BigInteger z = x; // z will successively become x^2, x^4, x^8, x^16,
        // x^32...
        BigInteger result = BigInteger.ONE;
        byte[] bytes = y.toByteArray();
        for (int i = bytes.length - 1; i >= 0; i--) {
            byte bits = bytes[i];
            for (int j = 0; j < 8; j++) {
                if ((bits & 1) != 0)
                    result = result.multiply(z);
                // short cut out if there are no more bits to handle:
                if ((bits >>= 1) == 0 && i == 0)
                    return result;
                z = z.multiply(z);
            }
        }
        return result;
    }
}<|MERGE_RESOLUTION|>--- conflicted
+++ resolved
@@ -319,7 +319,29 @@
 
         dv1.addmod(dv2, dv3);
         BigInteger br = bv1.add(bv2).mod(bv3);
-<<<<<<< HEAD
+        Assert.assertEquals(dv1.value(), br);
+    }
+
+    @Test
+    public void testAddModOverflow() {
+        testAddMod("9999999999999999999999999999999999999999999999999999999999999999",
+                "8888888888888888888888888888888888888888888888888888888888888888",
+                "ffffffffffffffffffffffffffffffffffffffffffffffffffffffffffffffff");
+        testAddMod("ffffffffffffffffffffffffffffffffffffffffffffffffffffffffffffffff",
+                "ffffffffffffffffffffffffffffffffffffffffffffffffffffffffffffffff",
+                "ffffffffffffffffffffffffffffffffffffffffffffffffffffffffffffffff");
+    }
+
+    void testAddMod(String v1, String v2, String v3) {
+        DataWord dv1 = new DataWord(Hex.decode(v1));
+        DataWord dv2 = new DataWord(Hex.decode(v2));
+        DataWord dv3 = new DataWord(Hex.decode(v3));
+        BigInteger bv1 = new BigInteger(v1, 16);
+        BigInteger bv2 = new BigInteger(v2, 16);
+        BigInteger bv3 = new BigInteger(v3, 16);
+
+        dv1.addmod(dv2, dv3);
+        BigInteger br = bv1.add(bv2).mod(bv3);
         assertEquals(dv1.value(), br);
     }
 
@@ -393,9 +415,6 @@
 
         assertEquals(32, wr.getData().length);
         assertTrue(wr.isZero());
-=======
-        Assert.assertEquals(dv1.value(), br);
->>>>>>> dcc686f3
     }
 
     public static BigInteger pow(BigInteger x, BigInteger y) {
